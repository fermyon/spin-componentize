<<<<<<< HEAD
#![deny(warnings)]

use {
    anyhow::{anyhow, Result},
    convert::{IntoEntityType, IntoExportKind},
    std::borrow::Cow,
    std::collections::HashSet,
    wasm_encoder::{CustomSection, ExportSection, ImportSection, Module, RawSection},
    wasmparser::{Encoding, Parser, Payload},
    wit_component::{metadata, ComponentEncoder},
};

mod convert;

const SPIN_ADAPTER: &[u8] = include_bytes!(concat!(
    env!("OUT_DIR"),
    "/wasm32-unknown-unknown/release/wasi_snapshot_preview1_spin.wasm"
));

const COMMAND_ADAPTER: &[u8] = include_bytes!(concat!(
    env!("OUT_DIR"),
    "/wasm32-unknown-unknown/release/wasi_snapshot_preview1_command.wasm"
));

static ADAPTER_NAME: &str = "wasi_snapshot_preview1";
static CUSTOM_SECTION_NAME: &str = "component-type:reactor";
static WORLD_NAME: &str = "reactor";

static EXPORT_INTERFACES: &[(&str, &str)] = &[
    ("handle-redis-message", "inbound-redis"),
    ("handle-http-request", "inbound-http"),
];

pub fn componentize_if_necessary(module_or_component: &[u8]) -> Result<Cow<[u8]>> {
    for payload in Parser::new(0).parse_all(module_or_component) {
        match payload? {
            Payload::Version { encoding, .. } => {
                return match encoding {
                    Encoding::Component => Ok(Cow::Borrowed(module_or_component)),
                    Encoding::Module => componentize(module_or_component).map(Cow::Owned),
                }
=======
#![allow(unused_variables)] // TODO: remove this when more things are implemented

use crate::bindings::{
    exit, filesystem, instance_monotonic_clock, instance_wall_clock, monotonic_clock, network,
    poll, random, streams, tcp, wall_clock,
};
use core::arch::wasm32;
use core::cell::{Cell, RefCell, UnsafeCell};
use core::cmp::min;
use core::ffi::c_void;
use core::hint::black_box;
use core::mem::{self, align_of, forget, replace, size_of, ManuallyDrop, MaybeUninit};
use core::ptr::{self, null_mut};
use core::slice;
use poll::Pollable;
use streams::{InputStream, OutputStream};
use wasi::*;

#[cfg(all(feature = "command", feature = "reactor"))]
compile_error!("only one of the `command` and `reactor` features may be selected at a time");

#[macro_use]
mod macros;

mod bindings {
    #[cfg(feature = "command")]
    wit_bindgen::generate!({
        world: "command",
        std_feature,
        raw_strings,
        // The generated definition of command will pull in std, so we are defining it
        // manually below instead
        skip: ["main", "preopens", "get-environment"],
    });

    #[cfg(feature = "reactor")]
    wit_bindgen::generate!({
        world: "reactor",
        std_feature,
        raw_strings,
        skip: ["preopens", "get-environment"],
    });
}

#[no_mangle]
#[cfg(feature = "command")]
pub unsafe extern "C" fn main(
    stdin: InputStream,
    stdout: OutputStream,
    stderr: OutputStream,
    args_ptr: *const WasmStr,
    args_len: usize,
    preopens: PreopenList,
) -> u32 {
    State::with_mut(|state| {
        // Initialization of `State` automatically fills in some dummy
        // structures for fds 0, 1, and 2. Overwrite the stdin/stdout slots of 0
        // and 1 with actual files.
        {
            let descriptors = state.descriptors_mut();
            if descriptors.len() < 3 {
                unreachable!("insufficient memory for stdio descriptors");
            }
            descriptors[0] = Descriptor::Streams(Streams {
                input: Cell::new(Some(stdin)),
                output: Cell::new(None),
                type_: StreamType::Unknown,
            });
            descriptors[1] = Descriptor::Streams(Streams {
                input: Cell::new(None),
                output: Cell::new(Some(stdout)),
                type_: StreamType::Unknown,
            });
            descriptors[2] = Descriptor::Streams(Streams {
                input: Cell::new(None),
                output: Cell::new(Some(stderr)),
                type_: StreamType::Unknown,
            });
        }
        state.args = Some(slice::from_raw_parts(args_ptr, args_len));

        // Initialize `arg_preopens`.
        let preopens: &'static [Preopen] =
            unsafe { std::slice::from_raw_parts(preopens.base, preopens.len) };
        state.process_preopens(&preopens);
        state.arg_preopens.set(Some(preopens));

        Ok(())
    });

    #[link(wasm_import_module = "__main_module__")]
    extern "C" {
        fn _start();
    }
    _start();
    0
}

// The unwrap/expect methods in std pull panic when they fail, which pulls
// in unwinding machinery that we can't use in the adapter. Instead, use this
// extension trait to get postfixed upwrap on Option and Result.
trait TrappingUnwrap<T> {
    fn trapping_unwrap(self) -> T;
}

impl<T> TrappingUnwrap<T> for Option<T> {
    fn trapping_unwrap(self) -> T {
        match self {
            Some(t) => t,
            None => unreachable!(),
        }
    }
}

impl<T, E> TrappingUnwrap<T> for Result<T, E> {
    fn trapping_unwrap(self) -> T {
        match self {
            Ok(t) => t,
            Err(_) => unreachable!(),
        }
    }
}

#[no_mangle]
pub unsafe extern "C" fn cabi_import_realloc(
    old_ptr: *mut u8,
    old_size: usize,
    align: usize,
    new_size: usize,
) -> *mut u8 {
    if !old_ptr.is_null() || old_size != 0 {
        unreachable!();
    }
    let mut ptr = null_mut::<u8>();
    State::with(|state| {
        ptr = state.import_alloc.alloc(align, new_size);
        Ok(())
    });
    ptr
}

/// Bump-allocated memory arena. This is a singleton - the
/// memory will be sized according to `bump_arena_size()`.
struct BumpArena {
    data: MaybeUninit<[u8; bump_arena_size()]>,
    position: Cell<usize>,
}

impl BumpArena {
    fn new() -> Self {
        BumpArena {
            data: MaybeUninit::uninit(),
            position: Cell::new(0),
        }
    }
    fn alloc(&self, align: usize, size: usize) -> *mut u8 {
        let start = self.data.as_ptr() as usize;
        let next = start + self.position.get();
        let alloc = align_to(next, align);
        let offset = alloc - start;
        if offset + size > bump_arena_size() {
            unreachable!("out of memory");
        }
        self.position.set(offset + size);
        alloc as *mut u8
    }
}
fn align_to(ptr: usize, align: usize) -> usize {
    (ptr + (align - 1)) & !(align - 1)
}

// Invariant: buffer not-null and arena is-some are never true at the same
// time. We did not use an enum to make this invalid behavior unrepresentable
// because we can't use RefCell to borrow() the variants of the enum - only
// Cell provides mutability without pulling in panic machinery - so it would
// make the accessors a lot more awkward to write.
struct ImportAlloc {
    // When not-null, allocator should use this buffer/len pair at most once
    // to satisfy allocations.
    buffer: Cell<*mut u8>,
    len: Cell<usize>,
    // When not-empty, allocator should use this arena to satisfy allocations.
    arena: Cell<Option<&'static BumpArena>>,
}

impl ImportAlloc {
    fn new() -> Self {
        ImportAlloc {
            buffer: Cell::new(std::ptr::null_mut()),
            len: Cell::new(0),
            arena: Cell::new(None),
        }
    }

    /// Expect at most one import allocation during execution of the provided closure.
    /// Use the provided buffer to satisfy that import allocation. The user is responsible
    /// for making sure allocated imports are not used beyond the lifetime of the buffer.
    fn with_buffer<T>(&self, buffer: *mut u8, len: usize, f: impl FnOnce() -> T) -> T {
        if self.arena.get().is_some() {
            unreachable!("arena mode")
        }
        let prev = self.buffer.replace(buffer);
        if !prev.is_null() {
            unreachable!("overwrote another buffer")
        }
        self.len.set(len);
        let r = f();
        self.buffer.set(std::ptr::null_mut());
        r
    }

    /// Permit many import allocations during execution of the provided closure.
    /// Use the provided BumpArena to satisfry those allocations. The user is responsible
    /// for making sure allocated imports are not used beyond the lifetime of the arena.
    fn with_arena<T>(&self, arena: &BumpArena, f: impl FnOnce() -> T) -> T {
        if !self.buffer.get().is_null() {
            unreachable!("buffer mode")
        }
        let prev = self.arena.replace(Some(unsafe {
            // Safety: Need to erase the lifetime to store in the arena cell.
            std::mem::transmute::<&'_ BumpArena, &'static BumpArena>(arena)
        }));
        if prev.is_some() {
            unreachable!("overwrote another arena")
        }
        let r = f();
        self.arena.set(None);
        r
    }

    /// To be used by cabi_import_realloc only!
    fn alloc(&self, align: usize, size: usize) -> *mut u8 {
        if let Some(arena) = self.arena.get() {
            arena.alloc(align, size)
        } else {
            let buffer = self.buffer.get();
            if buffer.is_null() {
                unreachable!("buffer not provided, or already used")
            }
            let buffer = buffer as usize;
            let alloc = align_to(buffer, align);
            if alloc.checked_add(size).trapping_unwrap()
                > buffer.checked_add(self.len.get()).trapping_unwrap()
            {
                unreachable!("out of memory")
>>>>>>> 6b332c99
            }
            _ => (),
        }
    }
<<<<<<< HEAD
=======
}

/// This allocator is only used for the `main` entrypoint.
///
/// The implementation here is a bump allocator into `State::long_lived_arena` which
/// traps when it runs out of data. This means that the total size of
/// arguments/env/etc coming into a component is bounded by the current 64k
/// (ish) limit. That's just an implementation limit though which can be lifted
/// by dynamically calling the main module's allocator as necessary for more data.
#[no_mangle]
pub unsafe extern "C" fn cabi_export_realloc(
    old_ptr: *mut u8,
    old_size: usize,
    align: usize,
    new_size: usize,
) -> *mut u8 {
    if !old_ptr.is_null() || old_size != 0 {
        unreachable!();
    }
    let mut ret = null_mut::<u8>();
    State::with_mut(|state| {
        ret = state.long_lived_arena.alloc(align, new_size);
        Ok(())
    });
    ret
}

/// Read command-line argument data.
/// The size of the array should match that returned by `args_sizes_get`
#[no_mangle]
pub unsafe extern "C" fn args_get(mut argv: *mut *mut u8, mut argv_buf: *mut u8) -> Errno {
    State::with(|state| {
        if let Some(args) = state.args {
            for arg in args {
                // Copy the argument into `argv_buf` which must be sized
                // appropriately by the caller.
                ptr::copy_nonoverlapping(arg.ptr, argv_buf, arg.len);
                *argv_buf.add(arg.len) = 0;

                // Copy the argument pointer into the `argv` buf
                *argv = argv_buf;

                // Update our pointers past what's written to prepare for the
                // next argument.
                argv = argv.add(1);
                argv_buf = argv_buf.add(arg.len + 1);
            }
        }
        Ok(())
    })
}

/// Return command-line argument data sizes.
#[no_mangle]
pub unsafe extern "C" fn args_sizes_get(argc: *mut Size, argv_buf_size: *mut Size) -> Errno {
    State::with(|state| {
        match state.args {
            Some(args) => {
                *argc = args.len();
                // Add one to each length for the terminating nul byte added by
                // the `args_get` function.
                *argv_buf_size = args.iter().map(|s| s.len + 1).sum();
            }
            None => {
                *argc = 0;
                *argv_buf_size = 0;
            }
        }
        Ok(())
    })
}

/// Read environment variable data.
/// The sizes of the buffers should match that returned by `environ_sizes_get`.
#[no_mangle]
pub unsafe extern "C" fn environ_get(environ: *mut *mut u8, environ_buf: *mut u8) -> Errno {
    State::with(|state| {
        let mut offsets = environ;
        let mut buffer = environ_buf;
        for var in state.get_environment() {
            ptr::write(offsets, buffer);
            offsets = offsets.add(1);

            ptr::copy_nonoverlapping(var.key.ptr, buffer, var.key.len);
            buffer = buffer.add(var.key.len);

            ptr::write(buffer, b'=');
            buffer = buffer.add(1);
>>>>>>> 6b332c99

    Err(anyhow!("unable to determine Wasm encoding"))
}

<<<<<<< HEAD
pub fn componentize(module: &[u8]) -> Result<Vec<u8>> {
    let (module, exports) = retarget_imports_and_get_exports(ADAPTER_NAME, module)?;

    let (adapter, mut bindgen) = metadata::decode(SPIN_ADAPTER)?;
=======
/// Return environment variable data sizes.
#[no_mangle]
pub unsafe extern "C" fn environ_sizes_get(
    environc: *mut Size,
    environ_buf_size: *mut Size,
) -> Errno {
    if matches!(
        get_allocation_state(),
        AllocationState::StackAllocated | AllocationState::StateAllocated
    ) {
        State::with(|state| {
            let vars = state.get_environment();
            *environc = vars.len();
            *environ_buf_size = {
                let mut sum = 0;
                for var in vars {
                    sum += var.key.len + var.value.len + 2;
                }
                sum
            };
>>>>>>> 6b332c99

    let allowed = exports
        .into_iter()
        .filter_map(|export| {
            EXPORT_INTERFACES
                .iter()
                .find_map(|(k, v)| (*k == &export).then_some(*v))
        })
<<<<<<< HEAD
        .collect::<HashSet<&str>>();

    let world = bindgen
        .resolve
        .worlds
        .iter()
        .find_map(|(k, v)| (v.name == WORLD_NAME).then_some(k))
        .ok_or_else(|| anyhow!("world not found: {WORLD_NAME}"))?;

    bindgen.resolve.worlds[world]
        .exports
        .retain(|k, _| allowed.contains(&k.as_str()));

    let body = metadata::encode(
        &bindgen.resolve,
        world,
        wit_component::StringEncoding::UTF8,
        None,
    )?;

    let adapter = add_custom_section(CUSTOM_SECTION_NAME, &body, &adapter)?;

    Ok(ComponentEncoder::default()
        .validate(true)
        .module(&module)?
        .adapter(ADAPTER_NAME, &adapter)?
        .encode()?)
}

pub fn componentize_command(module: &[u8]) -> Result<Vec<u8>> {
    Ok(ComponentEncoder::default()
        .validate(true)
        .module(&module)?
        .adapter(ADAPTER_NAME, COMMAND_ADAPTER)?
        .encode()?)
}

fn retarget_imports_and_get_exports(target: &str, module: &[u8]) -> Result<(Vec<u8>, Vec<String>)> {
    let mut result = Module::new();
    let mut exports_result = Vec::new();

    for payload in Parser::new(0).parse_all(module) {
        match payload? {
            Payload::ImportSection(reader) => {
                let mut imports = ImportSection::new();
                for import in reader {
                    let import = import?;
                    let (module, field) = if import.module == target {
                        (Cow::Borrowed(import.module), Cow::Borrowed(import.name))
                    } else {
                        (
                            Cow::Borrowed(target),
                            Cow::Owned(format!("{}:{}", import.module, import.name)),
                        )
                    };
                    imports.import(&module, &field, IntoEntityType(import.ty));
=======
    } else {
        *environc = 0;
        *environ_buf_size = 0;
        ERRNO_SUCCESS
    }
}

/// Return the resolution of a clock.
/// Implementations are required to provide a non-zero value for supported clocks. For unsupported clocks,
/// return `errno::inval`.
/// Note: This is similar to `clock_getres` in POSIX.
#[no_mangle]
pub extern "C" fn clock_res_get(id: Clockid, resolution: &mut Timestamp) -> Errno {
    State::with(|state| {
        match id {
            CLOCKID_MONOTONIC => {
                let res = monotonic_clock::resolution(state.instance_monotonic_clock());
                *resolution = res;
            }
            CLOCKID_REALTIME => {
                let res = wall_clock::resolution(state.instance_wall_clock());
                *resolution = Timestamp::from(res.seconds)
                    .checked_mul(1_000_000_000)
                    .and_then(|ns| ns.checked_add(res.nanoseconds.into()))
                    .ok_or(ERRNO_OVERFLOW)?;
            }
            _ => unreachable!(),
        }
        Ok(())
    })
}

/// Return the time value of a clock.
/// Note: This is similar to `clock_gettime` in POSIX.
#[no_mangle]
pub unsafe extern "C" fn clock_time_get(
    id: Clockid,
    _precision: Timestamp,
    time: &mut Timestamp,
) -> Errno {
    if matches!(
        get_allocation_state(),
        AllocationState::StackAllocated | AllocationState::StateAllocated
    ) {
        State::with(|state| {
            match id {
                CLOCKID_MONOTONIC => {
                    *time = monotonic_clock::now(state.instance_monotonic_clock());
>>>>>>> 6b332c99
                }
                result.section(&imports);
            }

            Payload::ExportSection(reader) => {
                let mut exports = ExportSection::new();
                for export in reader {
                    let export = export?;
                    exports_result.push(export.name.to_owned());
                    exports.export(
                        export.name,
                        IntoExportKind(export.kind).into(),
                        export.index,
                    );
                }
                result.section(&exports);
            }

            payload => {
                if let Some((id, range)) = payload.as_section() {
                    result.section(&RawSection {
                        id,
                        data: &module[range],
                    });
                }
            }
        }
    }

    Ok((result.finish(), exports_result))
}

fn add_custom_section(name: &str, data: &[u8], module: &[u8]) -> Result<Vec<u8>> {
    let mut result = Module::new();

    for payload in Parser::new(0).parse_all(module) {
        if let Some((id, range)) = payload?.as_section() {
            result.section(&RawSection {
                id,
                data: &module[range],
            });
        }
    }

    result.section(&CustomSection { name, data });

    Ok(result.finish())
}

#[cfg(test)]
mod tests {
    use {
        anyhow::{anyhow, Result},
        host::{
            self,
            wasi::{Command, InputStream, OutputStream},
            WasiCtx,
        },
        spin_abi_conformance::{
            InvocationStyle, KeyValueReport, MysqlReport, PostgresReport, RedisReport, Report,
            TestConfig, WasiReport,
        },
        std::io::Cursor,
        tokio::fs,
        wasi_cap_std_sync::WasiCtxBuilder,
        wasi_common::pipe::{ReadPipe, WritePipe},
        wasmtime::{
            component::{Component, Linker},
            Config, Engine, Store,
        },
    };

    async fn run_spin(module: &[u8]) -> Result<()> {
        let mut config = Config::new();
        config.wasm_component_model(true);
        config.async_support(true);

        let engine = Engine::new(&config)?;

        let component = Component::new(&engine, crate::componentize(module)?)?;

        let report = spin_abi_conformance::test(
            &component,
            &engine,
            TestConfig {
                invocation_style: InvocationStyle::InboundHttp,
            },
        )
        .await?;

        let expected = Report {
            inbound_http: Ok(()),
            inbound_redis: Ok(()),
            config: Ok(()),
            http: Ok(()),
            redis: RedisReport {
                publish: Ok(()),
                set: Ok(()),
                get: Ok(()),
                incr: Ok(()),
                del: Ok(()),
                sadd: Ok(()),
                srem: Ok(()),
                smembers: Ok(()),
                execute: Ok(()),
            },
            postgres: PostgresReport {
                execute: Ok(()),
                query: Ok(()),
            },
            mysql: MysqlReport {
                execute: Ok(()),
                query: Ok(()),
            },
            key_value: KeyValueReport {
                open: Ok(()),
                get: Ok(()),
                set: Ok(()),
                delete: Ok(()),
                exists: Ok(()),
                get_keys: Ok(()),
                close: Ok(()),
            },
            wasi: WasiReport {
                env: Ok(()),
                epoch: Ok(()),
                random: Ok(()),
                stdio: Ok(()),
                read: Ok(()),
                readdir: Ok(()),
                stat: Ok(()),
            },
        };

        if report == expected {
            Ok(())
<<<<<<< HEAD
=======
        }
    })
}

/// Return a description of the given preopened file descriptor.
#[no_mangle]
pub unsafe extern "C" fn fd_prestat_get(fd: Fd, buf: *mut Prestat) -> Errno {
    if matches!(
        get_allocation_state(),
        AllocationState::StackAllocated | AllocationState::StateAllocated
    ) {
        State::with(|state| {
            if let Some(preopen) = state.get_preopen(fd) {
                buf.write(Prestat {
                    tag: 0,
                    u: PrestatU {
                        dir: PrestatDir {
                            pr_name_len: preopen.path.len,
                        },
                    },
                });

                Ok(())
            } else {
                Err(ERRNO_BADF)
            }
        })
    } else {
        ERRNO_BADF
    }
}

/// Return a description of the given preopened file descriptor.
#[no_mangle]
pub unsafe extern "C" fn fd_prestat_dir_name(fd: Fd, path: *mut u8, path_len: Size) -> Errno {
    State::with(|state| {
        if let Some(preopen) = state.get_preopen(fd) {
            if preopen.path.len < path_len as usize {
                Err(ERRNO_NAMETOOLONG)
            } else {
                ptr::copy_nonoverlapping(preopen.path.ptr, path, preopen.path.len);
                Ok(())
            }
>>>>>>> 6b332c99
        } else {
            Err(anyhow!("{report:#?}"))
        }
    }

    async fn run_command(module: &[u8]) -> Result<()> {
        let mut config = Config::new();
        config.wasm_component_model(true);
        config.async_support(true);

        let engine = Engine::new(&config)?;

        let mut linker = Linker::<WasiCtx>::new(&engine);
        host::add_to_linker(&mut linker, |context| context)?;

        let mut store = Store::new(&engine, WasiCtxBuilder::new().build());

        let component = Component::new(&engine, crate::componentize_command(module)?)?;

        let (wasi, _) = Command::instantiate_async(&mut store, &component, &linker).await?;

        store
            .data_mut()
            .set_stdin(Box::new(ReadPipe::new(Cursor::new(
                "So rested he by the Tumtum tree",
            ))));

        let stdout = WritePipe::new_in_memory();
        store.data_mut().set_stdout(Box::new(stdout.clone()));

        wasi.call_main(
            &mut store,
            0 as InputStream,
            1 as OutputStream,
            2 as OutputStream,
            &["Jabberwocky"],
            &[],
        )
        .await?
        .map_err(|()| anyhow!("command returned with failing exit status"))?;

        drop(store);

        let stdout = stdout.try_into_inner().unwrap().into_inner();

        assert_eq!(
            b"Jabberwocky\nSo rested he by the Tumtum tree" as &[_],
            &stdout
        );

        Ok(())
    }

    #[tokio::test]
    async fn rust() -> Result<()> {
        run_spin(
            &fs::read(concat!(
                env!("OUT_DIR"),
                "/wasm32-wasi/release/rust_case.wasm"
            ))
            .await?,
        )
        .await
    }

<<<<<<< HEAD
    #[tokio::test]
    async fn go() -> Result<()> {
        run_spin(&fs::read(concat!(env!("OUT_DIR"), "/go_case.wasm")).await?).await
    }
=======
/// Write to a file descriptor.
/// Note: This is similar to `writev` in POSIX.
#[no_mangle]
pub unsafe extern "C" fn fd_write(
    fd: Fd,
    mut iovs_ptr: *const Ciovec,
    mut iovs_len: usize,
    nwritten: *mut Size,
) -> Errno {
    if matches!(
        get_allocation_state(),
        AllocationState::StackAllocated | AllocationState::StateAllocated
    ) {
        // Advance to the first non-empty buffer.
        while iovs_len != 0 && (*iovs_ptr).buf_len == 0 {
            iovs_ptr = iovs_ptr.add(1);
            iovs_len -= 1;
        }
        if iovs_len == 0 {
            *nwritten = 0;
            return ERRNO_SUCCESS;
        }

        let ptr = (*iovs_ptr).buf;
        let len = (*iovs_ptr).buf_len;
        let bytes = slice::from_raw_parts(ptr, len);

        State::with(|state| match state.get(fd)? {
            Descriptor::Streams(streams) => {
                let wasi_stream = streams.get_write_stream()?;
                let bytes = streams::write(wasi_stream, bytes).map_err(|_| ERRNO_IO)?;

                // If this is a file, keep the current-position pointer up to date.
                if let StreamType::File(file) = &streams.type_ {
                    // But don't update if we're in append mode. Strictly speaking,
                    // we should set the position to the new end of the file, but
                    // we don't have an API to do that atomically.
                    if !file.append {
                        file.position
                            .set(file.position.get() + filesystem::Filesize::from(bytes));
                    }
                }
>>>>>>> 6b332c99

    #[tokio::test]
    async fn rust_command() -> Result<()> {
        run_command(
            &fs::read(concat!(
                env!("OUT_DIR"),
                "/wasm32-wasi/release/rust-command.wasm"
            ))
            .await?,
        )
<<<<<<< HEAD
        .await
=======
    })
}

/// Terminate the process normally. An exit code of 0 indicates successful
/// termination of the program. The meanings of other values is dependent on
/// the environment.
#[no_mangle]
pub unsafe extern "C" fn proc_exit(rval: Exitcode) -> ! {
    let status = if rval == 0 { Ok(()) } else { Err(()) };
    exit::exit(status); // does not return
    unreachable!("host exit implementation didn't exit!") // actually unreachable
}

/// Send a signal to the process of the calling thread.
/// Note: This is similar to `raise` in POSIX.
#[no_mangle]
pub unsafe extern "C" fn proc_raise(sig: Signal) -> Errno {
    unreachable!()
}

/// Temporarily yield execution of the calling thread.
/// Note: This is similar to `sched_yield` in POSIX.
#[no_mangle]
pub unsafe extern "C" fn sched_yield() -> Errno {
    // TODO: This is not yet covered in Preview2.

    ERRNO_SUCCESS
}

/// Write high-quality random data into a buffer.
/// This function blocks when the implementation is unable to immediately
/// provide sufficient high-quality random data.
/// This function may execute slowly, so when large mounts of random data are
/// required, it's advisable to use this function to seed a pseudo-random
/// number generator, rather than to provide the random data directly.
#[no_mangle]
pub unsafe extern "C" fn random_get(buf: *mut u8, buf_len: Size) -> Errno {
    if matches!(
        get_allocation_state(),
        AllocationState::StackAllocated | AllocationState::StateAllocated
    ) {
        State::with(|state| {
            assert_eq!(buf_len as u32 as Size, buf_len);
            let result = state
                .import_alloc
                .with_buffer(buf, buf_len, || random::get_random_bytes(buf_len as u64));
            assert_eq!(result.as_ptr(), buf);

            // The returned buffer's memory was allocated in `buf`, so don't separately
            // free it.
            forget(result);

            Ok(())
        })
    } else {
        ERRNO_SUCCESS
    }
}

/// Accept a new incoming connection.
/// Note: This is similar to `accept` in POSIX.
#[no_mangle]
pub unsafe extern "C" fn sock_accept(fd: Fd, flags: Fdflags, connection: *mut Fd) -> Errno {
    unreachable!()
}

/// Receive a message from a socket.
/// Note: This is similar to `recv` in POSIX, though it also supports reading
/// the data into multiple buffers in the manner of `readv`.
#[no_mangle]
pub unsafe extern "C" fn sock_recv(
    fd: Fd,
    ri_data_ptr: *const Iovec,
    ri_data_len: usize,
    ri_flags: Riflags,
    ro_datalen: *mut Size,
    ro_flags: *mut Roflags,
) -> Errno {
    unreachable!()
}

/// Send a message on a socket.
/// Note: This is similar to `send` in POSIX, though it also supports writing
/// the data from multiple buffers in the manner of `writev`.
#[no_mangle]
pub unsafe extern "C" fn sock_send(
    fd: Fd,
    si_data_ptr: *const Ciovec,
    si_data_len: usize,
    si_flags: Siflags,
    so_datalen: *mut Size,
) -> Errno {
    unreachable!()
}

/// Shut down socket send and receive channels.
/// Note: This is similar to `shutdown` in POSIX.
#[no_mangle]
pub unsafe extern "C" fn sock_shutdown(fd: Fd, how: Sdflags) -> Errno {
    unreachable!()
}

fn datetime_to_timestamp(datetime: filesystem::Datetime) -> Timestamp {
    u64::from(datetime.nanoseconds).saturating_add(datetime.seconds.saturating_mul(1_000_000_000))
}

fn at_flags_from_lookupflags(flags: Lookupflags) -> filesystem::PathFlags {
    if flags & LOOKUPFLAGS_SYMLINK_FOLLOW == LOOKUPFLAGS_SYMLINK_FOLLOW {
        filesystem::PathFlags::SYMLINK_FOLLOW
    } else {
        filesystem::PathFlags::empty()
    }
}

fn o_flags_from_oflags(flags: Oflags) -> filesystem::OpenFlags {
    let mut o_flags = filesystem::OpenFlags::empty();
    if flags & OFLAGS_CREAT == OFLAGS_CREAT {
        o_flags |= filesystem::OpenFlags::CREATE;
    }
    if flags & OFLAGS_DIRECTORY == OFLAGS_DIRECTORY {
        o_flags |= filesystem::OpenFlags::DIRECTORY;
    }
    if flags & OFLAGS_EXCL == OFLAGS_EXCL {
        o_flags |= filesystem::OpenFlags::EXCLUSIVE;
    }
    if flags & OFLAGS_TRUNC == OFLAGS_TRUNC {
        o_flags |= filesystem::OpenFlags::TRUNCATE;
    }
    o_flags
}

fn descriptor_flags_from_flags(rights: Rights, fdflags: Fdflags) -> filesystem::DescriptorFlags {
    let mut flags = filesystem::DescriptorFlags::empty();
    if rights & wasi::RIGHTS_FD_READ == wasi::RIGHTS_FD_READ {
        flags |= filesystem::DescriptorFlags::READ;
    }
    if rights & wasi::RIGHTS_FD_WRITE == wasi::RIGHTS_FD_WRITE {
        flags |= filesystem::DescriptorFlags::WRITE;
    }
    if fdflags & wasi::FDFLAGS_SYNC == wasi::FDFLAGS_SYNC {
        flags |= filesystem::DescriptorFlags::FILE_INTEGRITY_SYNC;
    }
    if fdflags & wasi::FDFLAGS_DSYNC == wasi::FDFLAGS_DSYNC {
        flags |= filesystem::DescriptorFlags::DATA_INTEGRITY_SYNC;
    }
    if fdflags & wasi::FDFLAGS_RSYNC == wasi::FDFLAGS_RSYNC {
        flags |= filesystem::DescriptorFlags::REQUESTED_WRITE_SYNC;
    }
    if fdflags & wasi::FDFLAGS_NONBLOCK == wasi::FDFLAGS_NONBLOCK {
        flags |= filesystem::DescriptorFlags::NON_BLOCKING;
    }
    flags
}

impl From<filesystem::ErrorCode> for Errno {
    #[inline(never)] // Disable inlining as this is bulky and relatively cold.
    fn from(err: filesystem::ErrorCode) -> Errno {
        match err {
            // Use a black box to prevent the optimizer from generating a
            // lookup table, which would require a static initializer.
            filesystem::ErrorCode::Access => black_box(ERRNO_ACCES),
            filesystem::ErrorCode::WouldBlock => ERRNO_AGAIN,
            filesystem::ErrorCode::Already => ERRNO_ALREADY,
            filesystem::ErrorCode::BadDescriptor => ERRNO_BADF,
            filesystem::ErrorCode::Busy => ERRNO_BUSY,
            filesystem::ErrorCode::Deadlock => ERRNO_DEADLK,
            filesystem::ErrorCode::Quota => ERRNO_DQUOT,
            filesystem::ErrorCode::Exist => ERRNO_EXIST,
            filesystem::ErrorCode::FileTooLarge => ERRNO_FBIG,
            filesystem::ErrorCode::IllegalByteSequence => ERRNO_ILSEQ,
            filesystem::ErrorCode::InProgress => ERRNO_INPROGRESS,
            filesystem::ErrorCode::Interrupted => ERRNO_INTR,
            filesystem::ErrorCode::Invalid => ERRNO_INVAL,
            filesystem::ErrorCode::Io => ERRNO_IO,
            filesystem::ErrorCode::IsDirectory => ERRNO_ISDIR,
            filesystem::ErrorCode::Loop => ERRNO_LOOP,
            filesystem::ErrorCode::TooManyLinks => ERRNO_MLINK,
            filesystem::ErrorCode::MessageSize => ERRNO_MSGSIZE,
            filesystem::ErrorCode::NameTooLong => ERRNO_NAMETOOLONG,
            filesystem::ErrorCode::NoDevice => ERRNO_NODEV,
            filesystem::ErrorCode::NoEntry => ERRNO_NOENT,
            filesystem::ErrorCode::NoLock => ERRNO_NOLCK,
            filesystem::ErrorCode::InsufficientMemory => ERRNO_NOMEM,
            filesystem::ErrorCode::InsufficientSpace => ERRNO_NOSPC,
            filesystem::ErrorCode::Unsupported => ERRNO_NOTSUP,
            filesystem::ErrorCode::NotDirectory => ERRNO_NOTDIR,
            filesystem::ErrorCode::NotEmpty => ERRNO_NOTEMPTY,
            filesystem::ErrorCode::NotRecoverable => ERRNO_NOTRECOVERABLE,
            filesystem::ErrorCode::NoTty => ERRNO_NOTTY,
            filesystem::ErrorCode::NoSuchDevice => ERRNO_NXIO,
            filesystem::ErrorCode::Overflow => ERRNO_OVERFLOW,
            filesystem::ErrorCode::NotPermitted => ERRNO_PERM,
            filesystem::ErrorCode::Pipe => ERRNO_PIPE,
            filesystem::ErrorCode::ReadOnly => ERRNO_ROFS,
            filesystem::ErrorCode::InvalidSeek => ERRNO_SPIPE,
            filesystem::ErrorCode::TextFileBusy => ERRNO_TXTBSY,
            filesystem::ErrorCode::CrossDevice => ERRNO_XDEV,
        }
    }
}

impl From<filesystem::DescriptorType> for wasi::Filetype {
    fn from(ty: filesystem::DescriptorType) -> wasi::Filetype {
        match ty {
            filesystem::DescriptorType::RegularFile => FILETYPE_REGULAR_FILE,
            filesystem::DescriptorType::Directory => FILETYPE_DIRECTORY,
            filesystem::DescriptorType::BlockDevice => FILETYPE_BLOCK_DEVICE,
            filesystem::DescriptorType::CharacterDevice => FILETYPE_CHARACTER_DEVICE,
            // preview1 never had a FIFO code.
            filesystem::DescriptorType::Fifo => FILETYPE_UNKNOWN,
            // TODO: Add a way to disginguish between FILETYPE_SOCKET_STREAM and
            // FILETYPE_SOCKET_DGRAM.
            filesystem::DescriptorType::Socket => unreachable!(),
            filesystem::DescriptorType::SymbolicLink => FILETYPE_SYMBOLIC_LINK,
            filesystem::DescriptorType::Unknown => FILETYPE_UNKNOWN,
        }
    }
}

#[repr(C)]
enum Descriptor {
    /// A closed descriptor, holding a reference to the previous closed
    /// descriptor to support reusing them.
    Closed(Option<Fd>),

    /// Input and/or output wasi-streams, along with stream metadata.
    Streams(Streams),

    /// Writes to `fd_write` will go to the `wasi-stderr` API.
    Stderr,
}

/// Input and/or output wasi-streams, along with a stream type that
/// identifies what kind of stream they are and possibly supporting
/// type-specific operations like seeking.
struct Streams {
    /// The output stream, if present.
    input: Cell<Option<InputStream>>,

    /// The input stream, if present.
    output: Cell<Option<OutputStream>>,

    /// Information about the source of the stream.
    type_: StreamType,
}

impl Streams {
    /// Return the input stream, initializing it on the fly if needed.
    fn get_read_stream(&self) -> Result<InputStream, Errno> {
        match &self.input.get() {
            Some(wasi_stream) => Ok(*wasi_stream),
            None => match &self.type_ {
                // For files, we may have adjusted the position for seeking, so
                // create a new stream.
                StreamType::File(file) => {
                    let input = filesystem::read_via_stream(file.fd, file.position.get());
                    self.input.set(Some(input));
                    Ok(input)
                }
                _ => Err(ERRNO_BADF),
            },
        }
    }

    /// Return the output stream, initializing it on the fly if needed.
    fn get_write_stream(&self) -> Result<OutputStream, Errno> {
        match &self.output.get() {
            Some(wasi_stream) => Ok(*wasi_stream),
            None => match &self.type_ {
                // For files, we may have adjusted the position for seeking, so
                // create a new stream.
                StreamType::File(file) => {
                    let output = if file.append {
                        filesystem::append_via_stream(file.fd)
                    } else {
                        filesystem::write_via_stream(file.fd, file.position.get())
                    };
                    self.output.set(Some(output));
                    Ok(output)
                }
                _ => Err(ERRNO_BADF),
            },
        }
    }
}

#[allow(dead_code)] // until Socket is implemented
enum StreamType {
    /// It's a valid stream but we don't know where it comes from.
    Unknown,

    /// A stdin source containing no bytes.
    EmptyStdin,

    /// Streaming data with a file.
    File(File),

    /// Streaming data with a socket connection.
    Socket(tcp::TcpSocket),
}

impl Drop for Descriptor {
    fn drop(&mut self) {
        match self {
            Descriptor::Streams(stream) => {
                if let Some(input) = stream.input.get() {
                    streams::drop_input_stream(input);
                }
                if let Some(output) = stream.output.get() {
                    streams::drop_output_stream(output);
                }
                match &stream.type_ {
                    StreamType::File(file) => filesystem::drop_descriptor(file.fd),
                    StreamType::Socket(_) => unreachable!(),
                    StreamType::EmptyStdin | StreamType::Unknown => {}
                }
            }
            Descriptor::Stderr => {}
            Descriptor::Closed(_) => {}
        }
    }
}

#[repr(C)]
struct File {
    /// The handle to the preview2 descriptor that this file is referencing.
    fd: filesystem::Descriptor,

    /// The current-position pointer.
    position: Cell<filesystem::Filesize>,

    /// In append mode, all writes append to the file.
    append: bool,
}

const PAGE_SIZE: usize = 65536;

/// The maximum path length. WASI doesn't explicitly guarantee this, but all
/// popular OS's have a `PATH_MAX` of at most 4096, so that's enough for this
/// polyfill.
const PATH_MAX: usize = 4096;

const MAX_DESCRIPTORS: usize = 128;

/// Maximum number of bytes to cache for a `wasi::Dirent` plus its path name.
const DIRENT_CACHE: usize = 256;

/// A canary value to detect memory corruption within `State`.
const MAGIC: u32 = u32::from_le_bytes(*b"ugh!");

#[repr(C)] // used for now to keep magic1 and magic2 at the start and end
struct State {
    /// A canary constant value located at the beginning of this structure to
    /// try to catch memory corruption coming from the bottom.
    magic1: u32,

    /// Used to coordinate allocations of `cabi_import_realloc`
    import_alloc: ImportAlloc,

    /// Storage of mapping from preview1 file descriptors to preview2 file
    /// descriptors.
    ndescriptors: Cell<u16>,
    descriptors: UnsafeCell<MaybeUninit<[Descriptor; MAX_DESCRIPTORS]>>,

    /// Points to the head of a free-list of closed file descriptors.
    closed: Option<Fd>,

    /// Auxiliary storage to handle the `path_readlink` function.
    path_buf: UnsafeCell<MaybeUninit<[u8; PATH_MAX]>>,

    /// Long-lived bump allocated memory arena.
    ///
    /// This is used for the cabi_export_realloc to allocate data passed to the
    /// `main` entrypoint. Allocations in this arena are safe to use for
    /// the lifetime of the State struct. It may also be used for import allocations
    /// which need to be long-lived, by using `import_alloc.with_arena`.
    long_lived_arena: BumpArena,

    /// Arguments passed to the `main` entrypoint
    args: Option<&'static [WasmStr]>,

    /// Environment variables. Initialized lazily. Access with `State::get_environment`
    /// to take care of initialization.
    env_vars: Cell<Option<&'static [StrTuple]>>,

    /// Preopened directories passed along with `main` args. Access with
    /// `State::get_preopens` to take care of initialization.
    arg_preopens: Cell<Option<&'static [Preopen]>>,

    /// Preopened directories. Initialized lazily. Access with `State::get_preopens`
    /// to take care of initialization.
    env_preopens: Cell<Option<&'static [Preopen]>>,

    /// Cache for the `fd_readdir` call for a final `wasi::Dirent` plus path
    /// name that didn't fit into the caller's buffer.
    dirent_cache: DirentCache,

    /// The clock handle for `CLOCKID_MONOTONIC`.
    instance_monotonic_clock: Cell<Option<Fd>>,

    /// The clock handle for `CLOCKID_REALTIME`.
    instance_wall_clock: Cell<Option<Fd>>,

    /// The string `..` for use by the directory iterator.
    dotdot: [UnsafeCell<u8>; 2],

    /// Another canary constant located at the end of the structure to catch
    /// memory corruption coming from the bottom.
    magic2: u32,
}

struct DirentCache {
    stream: Cell<Option<DirectoryEntryStream>>,
    for_fd: Cell<wasi::Fd>,
    cookie: Cell<wasi::Dircookie>,
    cached_dirent: Cell<wasi::Dirent>,
    path_data: UnsafeCell<MaybeUninit<[u8; DIRENT_CACHE]>>,
}

struct DirectoryEntryStream(filesystem::DirectoryEntryStream);

impl Drop for DirectoryEntryStream {
    fn drop(&mut self) {
        filesystem::drop_directory_entry_stream(self.0);
    }
}

#[repr(C)]
pub struct WasmStr {
    ptr: *const u8,
    len: usize,
}

#[repr(C)]
pub struct StrTuple {
    key: WasmStr,
    value: WasmStr,
}

#[derive(Copy, Clone)]
#[repr(C)]
pub struct StrTupleList {
    base: *const StrTuple,
    len: usize,
}

#[repr(C)]
pub struct Preopen {
    descriptor: u32,
    path: WasmStr,
}

#[repr(C)]
pub struct PreopenList {
    base: *const Preopen,
    len: usize,
}

const fn bump_arena_size() -> usize {
    // The total size of the struct should be a page, so start there
    let mut start = PAGE_SIZE;

    // Remove the big chunks of the struct, the `path_buf` and `descriptors`
    // fields.
    start -= PATH_MAX;
    start -= size_of::<Descriptor>() * MAX_DESCRIPTORS;
    start -= size_of::<DirentCache>();

    // Remove miscellaneous metadata also stored in state.
    start -= 25 * size_of::<usize>();

    // Everything else is the `command_data` allocation.
    start
}

// Statically assert that the `State` structure is the size of a wasm page. This
// mostly guarantees that it's not larger than one page which is relied upon
// below.
const _: () = {
    let _size_assert: [(); PAGE_SIZE] = [(); size_of::<RefCell<State>>()];
};

#[allow(unused)]
#[repr(i32)]
enum AllocationState {
    StackUnallocated,
    StackAllocating,
    StackAllocated,
    StateAllocating,
    StateAllocated,
}

#[allow(improper_ctypes)]
extern "C" {
    fn get_state_ptr() -> *const RefCell<State>;
    fn set_state_ptr(state: *const RefCell<State>);
    fn get_allocation_state() -> AllocationState;
    fn set_allocation_state(state: AllocationState);
}

impl State {
    fn with(f: impl FnOnce(&State) -> Result<(), Errno>) -> Errno {
        let ptr = State::ptr();
        let ptr = ptr.try_borrow().unwrap_or_else(|_| unreachable!());
        assert_eq!(ptr.magic1, MAGIC);
        assert_eq!(ptr.magic2, MAGIC);
        let ret = f(&*ptr);
        match ret {
            Ok(()) => ERRNO_SUCCESS,
            Err(err) => err,
        }
    }

    fn with_mut(f: impl FnOnce(&mut State) -> Result<(), Errno>) -> Errno {
        let ptr = State::ptr();
        let mut ptr = ptr.try_borrow_mut().unwrap_or_else(|_| unreachable!());
        assert_eq!(ptr.magic1, MAGIC);
        assert_eq!(ptr.magic2, MAGIC);
        let ret = f(&mut *ptr);
        match ret {
            Ok(()) => ERRNO_SUCCESS,
            Err(err) => err,
        }
    }

    fn ptr() -> &'static RefCell<State> {
        unsafe {
            let mut ptr = get_state_ptr();
            if ptr.is_null() {
                ptr = State::new();
                set_state_ptr(ptr);
            }
            &*ptr
        }
    }

    #[cold]
    fn new() -> &'static RefCell<State> {
        #[link(wasm_import_module = "__main_module__")]
        extern "C" {
            fn cabi_realloc(
                old_ptr: *mut u8,
                old_len: usize,
                align: usize,
                new_len: usize,
            ) -> *mut u8;
        }

        assert!(matches!(
            unsafe { get_allocation_state() },
            AllocationState::StackAllocated
        ));

        unsafe { set_allocation_state(AllocationState::StateAllocating) };

        let ret = unsafe {
            cabi_realloc(
                ptr::null_mut(),
                0,
                mem::align_of::<RefCell<State>>(),
                mem::size_of::<RefCell<State>>(),
            ) as *mut RefCell<State>
        };

        unsafe { set_allocation_state(AllocationState::StateAllocated) };

        let ret = unsafe {
            ret.write(RefCell::new(State {
                magic1: MAGIC,
                magic2: MAGIC,
                import_alloc: ImportAlloc::new(),
                closed: None,
                ndescriptors: Cell::new(0),
                descriptors: UnsafeCell::new(MaybeUninit::uninit()),
                path_buf: UnsafeCell::new(MaybeUninit::uninit()),
                long_lived_arena: BumpArena::new(),
                args: None,
                env_vars: Cell::new(None),
                arg_preopens: Cell::new(None),
                env_preopens: Cell::new(None),
                dirent_cache: DirentCache {
                    stream: Cell::new(None),
                    for_fd: Cell::new(0),
                    cookie: Cell::new(wasi::DIRCOOKIE_START),
                    cached_dirent: Cell::new(wasi::Dirent {
                        d_next: 0,
                        d_ino: 0,
                        d_type: FILETYPE_UNKNOWN,
                        d_namlen: 0,
                    }),
                    path_data: UnsafeCell::new(MaybeUninit::uninit()),
                },
                instance_monotonic_clock: Cell::new(None),
                instance_wall_clock: Cell::new(None),
                dotdot: [UnsafeCell::new(b'.'), UnsafeCell::new(b'.')],
            }));
            &*ret
        };
        ret.try_borrow_mut()
            .unwrap_or_else(|_| unreachable!())
            .init();
        ret
    }

    fn init(&mut self) {
        // Set up a default stdin. This will be overridden when `main`
        // is called.
        self.push_desc(Descriptor::Streams(Streams {
            input: Cell::new(None),
            output: Cell::new(None),
            type_: StreamType::Unknown,
        }))
        .trapping_unwrap();
        // Set up a default stdout, writing to the stderr device. This will
        // be overridden when `main` is called.
        self.push_desc(Descriptor::Stderr).trapping_unwrap();
        // Set up a default stderr.
        self.push_desc(Descriptor::Stderr).trapping_unwrap();
    }

    fn push_desc(&self, desc: Descriptor) -> Result<Fd, Errno> {
        unsafe {
            let descriptors = (*self.descriptors.get()).as_mut_ptr();
            let ndescriptors = usize::try_from(self.ndescriptors.get()).trapping_unwrap();
            if ndescriptors >= (*descriptors).len() {
                return Err(ERRNO_NOMEM);
            }
            ptr::addr_of_mut!((*descriptors)[ndescriptors]).write(desc);
            self.ndescriptors
                .set(u16::try_from(ndescriptors + 1).trapping_unwrap());
            Ok(Fd::from(u32::try_from(ndescriptors).trapping_unwrap()))
        }
    }

    fn descriptors(&self) -> &[Descriptor] {
        unsafe {
            slice::from_raw_parts(
                (*self.descriptors.get()).as_ptr().cast(),
                usize::try_from(self.ndescriptors.get()).trapping_unwrap(),
            )
        }
    }

    fn descriptors_mut(&mut self) -> &mut [Descriptor] {
        unsafe {
            slice::from_raw_parts_mut(
                (*self.descriptors.get()).as_mut_ptr().cast(),
                usize::try_from(self.ndescriptors.get()).trapping_unwrap(),
            )
        }
    }

    fn get(&self, fd: Fd) -> Result<&Descriptor, Errno> {
        self.descriptors()
            .get(usize::try_from(fd).trapping_unwrap())
            .ok_or(ERRNO_BADF)
    }

    fn get_mut(&mut self, fd: Fd) -> Result<&mut Descriptor, Errno> {
        self.descriptors_mut()
            .get_mut(usize::try_from(fd).trapping_unwrap())
            .ok_or(ERRNO_BADF)
    }

    fn get_stream_with_error(&self, fd: Fd, error: Errno) -> Result<&Streams, Errno> {
        match self.get(fd)? {
            Descriptor::Streams(streams) => Ok(streams),
            Descriptor::Closed(_) => Err(ERRNO_BADF),
            _ => Err(error),
        }
    }

    fn get_file_with_error(&self, fd: Fd, error: Errno) -> Result<&File, Errno> {
        match self.get(fd)? {
            Descriptor::Streams(Streams {
                type_: StreamType::File(file),
                ..
            }) => Ok(file),
            Descriptor::Closed(_) => Err(ERRNO_BADF),
            _ => Err(error),
        }
    }

    #[allow(dead_code)] // until Socket is implemented
    fn get_socket(&self, fd: Fd) -> Result<tcp::TcpSocket, Errno> {
        match self.get(fd)? {
            Descriptor::Streams(Streams {
                type_: StreamType::Socket(socket),
                ..
            }) => Ok(*socket),
            Descriptor::Closed(_) => Err(ERRNO_BADF),
            _ => Err(ERRNO_INVAL),
        }
    }

    fn get_file(&self, fd: Fd) -> Result<&File, Errno> {
        self.get_file_with_error(fd, ERRNO_INVAL)
    }

    fn get_dir(&self, fd: Fd) -> Result<&File, Errno> {
        self.get_file_with_error(fd, ERRNO_NOTDIR)
    }

    fn get_seekable_file(&self, fd: Fd) -> Result<&File, Errno> {
        self.get_file_with_error(fd, ERRNO_SPIPE)
    }

    fn get_seekable_stream(&self, fd: Fd) -> Result<&Streams, Errno> {
        self.get_stream_with_error(fd, ERRNO_SPIPE)
    }

    fn get_read_stream(&self, fd: Fd) -> Result<InputStream, Errno> {
        match self.get(fd)? {
            Descriptor::Streams(streams) => streams.get_read_stream(),
            Descriptor::Closed(_) | Descriptor::Stderr => Err(ERRNO_BADF),
        }
    }

    fn get_write_stream(&self, fd: Fd) -> Result<OutputStream, Errno> {
        match self.get(fd)? {
            Descriptor::Streams(streams) => streams.get_write_stream(),
            Descriptor::Closed(_) | Descriptor::Stderr => Err(ERRNO_BADF),
        }
    }

    /// Return a handle to the default wall clock, creating one if we
    /// don't already have one.
    fn instance_wall_clock(&self) -> Fd {
        match self.instance_wall_clock.get() {
            Some(fd) => fd,
            None => self.init_instance_wall_clock(),
        }
    }

    fn init_instance_wall_clock(&self) -> Fd {
        let clock = instance_wall_clock::instance_wall_clock();
        self.instance_wall_clock.set(Some(clock));
        clock
    }

    /// Return a handle to the default monotonic clock, creating one if we
    /// don't already have one.
    fn instance_monotonic_clock(&self) -> Fd {
        match self.instance_monotonic_clock.get() {
            Some(fd) => fd,
            None => self.init_instance_monotonic_clock(),
        }
    }

    fn init_instance_monotonic_clock(&self) -> Fd {
        let clock = instance_monotonic_clock::instance_monotonic_clock();
        self.instance_monotonic_clock.set(Some(clock));
        clock
    }

    fn get_environment(&self) -> &[StrTuple] {
        if self.env_vars.get().is_none() {
            #[link(wasm_import_module = "environment")]
            extern "C" {
                #[link_name = "get-environment"]
                fn get_environment_import(rval: *mut StrTupleList);
            }
            let mut list = StrTupleList {
                base: std::ptr::null(),
                len: 0,
            };
            self.import_alloc
                .with_arena(&self.long_lived_arena, || unsafe {
                    get_environment_import(&mut list as *mut _)
                });
            self.env_vars.set(Some(unsafe {
                /* allocation comes from long lived arena, so it is safe to
                 * cast this to a &'static slice: */
                std::slice::from_raw_parts(list.base, list.len)
            }));
        }
        self.env_vars.get().trapping_unwrap()
    }

    fn get_preopens(&self) -> (Option<&[Preopen]>, &[Preopen]) {
        // Lazily initialize `env_preopens`.
        if self.env_preopens.get().is_none() {
            #[link(wasm_import_module = "environment-preopens")]
            extern "C" {
                #[link_name = "preopens"]
                fn get_preopens_import(rval: *mut PreopenList);
            }
            let mut list = PreopenList {
                base: std::ptr::null(),
                len: 0,
            };
            self.import_alloc
                .with_arena(&self.long_lived_arena, || unsafe {
                    get_preopens_import(&mut list as *mut _)
                });
            let preopens: &'static [Preopen] = unsafe {
                // allocation comes from long lived arena, so it is safe to
                // cast this to a &'static slice:
                std::slice::from_raw_parts(list.base, list.len)
            };
            self.process_preopens(preopens);
            self.env_preopens.set(Some(preopens));
        }

        let arg_preopens = self.arg_preopens.get();
        let env_preopens = self.env_preopens.get().trapping_unwrap();
        (arg_preopens, env_preopens)
    }

    fn get_preopen(&self, fd: Fd) -> Option<&Preopen> {
        // Lazily initialize the preopens and obtain the two slices.
        let (arg_preopens, env_preopens) = self.get_preopens();

        // Subtract 3 or the stdio indices to compute the preopen index.
        let mut index = fd.checked_sub(3)? as usize;

        // Index into the conceptually concatenated preopen slices.
        if let Some(arg_preopens) = arg_preopens {
            if let Some(preopen) = arg_preopens.get(index) {
                return Some(preopen);
            }
            index -= arg_preopens.len();
        }
        env_preopens.get(index)
    }

    fn process_preopens(&self, preopens: &[Preopen]) {
        for preopen in preopens {
            // Expectation is that the descriptor index is initialized with
            // stdio (0,1,2) and no others, so that preopens are 3..
            self.push_desc(Descriptor::Streams(Streams {
                input: Cell::new(None),
                output: Cell::new(None),
                type_: StreamType::File(File {
                    fd: preopen.descriptor,
                    position: Cell::new(0),
                    append: false,
                }),
            }))
            .trapping_unwrap();
        }
>>>>>>> 6b332c99
    }
}<|MERGE_RESOLUTION|>--- conflicted
+++ resolved
@@ -1,4 +1,3 @@
-<<<<<<< HEAD
 #![deny(warnings)]
 
 use {
@@ -40,379 +39,18 @@
                     Encoding::Component => Ok(Cow::Borrowed(module_or_component)),
                     Encoding::Module => componentize(module_or_component).map(Cow::Owned),
                 }
-=======
-#![allow(unused_variables)] // TODO: remove this when more things are implemented
-
-use crate::bindings::{
-    exit, filesystem, instance_monotonic_clock, instance_wall_clock, monotonic_clock, network,
-    poll, random, streams, tcp, wall_clock,
-};
-use core::arch::wasm32;
-use core::cell::{Cell, RefCell, UnsafeCell};
-use core::cmp::min;
-use core::ffi::c_void;
-use core::hint::black_box;
-use core::mem::{self, align_of, forget, replace, size_of, ManuallyDrop, MaybeUninit};
-use core::ptr::{self, null_mut};
-use core::slice;
-use poll::Pollable;
-use streams::{InputStream, OutputStream};
-use wasi::*;
-
-#[cfg(all(feature = "command", feature = "reactor"))]
-compile_error!("only one of the `command` and `reactor` features may be selected at a time");
-
-#[macro_use]
-mod macros;
-
-mod bindings {
-    #[cfg(feature = "command")]
-    wit_bindgen::generate!({
-        world: "command",
-        std_feature,
-        raw_strings,
-        // The generated definition of command will pull in std, so we are defining it
-        // manually below instead
-        skip: ["main", "preopens", "get-environment"],
-    });
-
-    #[cfg(feature = "reactor")]
-    wit_bindgen::generate!({
-        world: "reactor",
-        std_feature,
-        raw_strings,
-        skip: ["preopens", "get-environment"],
-    });
-}
-
-#[no_mangle]
-#[cfg(feature = "command")]
-pub unsafe extern "C" fn main(
-    stdin: InputStream,
-    stdout: OutputStream,
-    stderr: OutputStream,
-    args_ptr: *const WasmStr,
-    args_len: usize,
-    preopens: PreopenList,
-) -> u32 {
-    State::with_mut(|state| {
-        // Initialization of `State` automatically fills in some dummy
-        // structures for fds 0, 1, and 2. Overwrite the stdin/stdout slots of 0
-        // and 1 with actual files.
-        {
-            let descriptors = state.descriptors_mut();
-            if descriptors.len() < 3 {
-                unreachable!("insufficient memory for stdio descriptors");
-            }
-            descriptors[0] = Descriptor::Streams(Streams {
-                input: Cell::new(Some(stdin)),
-                output: Cell::new(None),
-                type_: StreamType::Unknown,
-            });
-            descriptors[1] = Descriptor::Streams(Streams {
-                input: Cell::new(None),
-                output: Cell::new(Some(stdout)),
-                type_: StreamType::Unknown,
-            });
-            descriptors[2] = Descriptor::Streams(Streams {
-                input: Cell::new(None),
-                output: Cell::new(Some(stderr)),
-                type_: StreamType::Unknown,
-            });
-        }
-        state.args = Some(slice::from_raw_parts(args_ptr, args_len));
-
-        // Initialize `arg_preopens`.
-        let preopens: &'static [Preopen] =
-            unsafe { std::slice::from_raw_parts(preopens.base, preopens.len) };
-        state.process_preopens(&preopens);
-        state.arg_preopens.set(Some(preopens));
-
-        Ok(())
-    });
-
-    #[link(wasm_import_module = "__main_module__")]
-    extern "C" {
-        fn _start();
-    }
-    _start();
-    0
-}
-
-// The unwrap/expect methods in std pull panic when they fail, which pulls
-// in unwinding machinery that we can't use in the adapter. Instead, use this
-// extension trait to get postfixed upwrap on Option and Result.
-trait TrappingUnwrap<T> {
-    fn trapping_unwrap(self) -> T;
-}
-
-impl<T> TrappingUnwrap<T> for Option<T> {
-    fn trapping_unwrap(self) -> T {
-        match self {
-            Some(t) => t,
-            None => unreachable!(),
-        }
-    }
-}
-
-impl<T, E> TrappingUnwrap<T> for Result<T, E> {
-    fn trapping_unwrap(self) -> T {
-        match self {
-            Ok(t) => t,
-            Err(_) => unreachable!(),
-        }
-    }
-}
-
-#[no_mangle]
-pub unsafe extern "C" fn cabi_import_realloc(
-    old_ptr: *mut u8,
-    old_size: usize,
-    align: usize,
-    new_size: usize,
-) -> *mut u8 {
-    if !old_ptr.is_null() || old_size != 0 {
-        unreachable!();
-    }
-    let mut ptr = null_mut::<u8>();
-    State::with(|state| {
-        ptr = state.import_alloc.alloc(align, new_size);
-        Ok(())
-    });
-    ptr
-}
-
-/// Bump-allocated memory arena. This is a singleton - the
-/// memory will be sized according to `bump_arena_size()`.
-struct BumpArena {
-    data: MaybeUninit<[u8; bump_arena_size()]>,
-    position: Cell<usize>,
-}
-
-impl BumpArena {
-    fn new() -> Self {
-        BumpArena {
-            data: MaybeUninit::uninit(),
-            position: Cell::new(0),
-        }
-    }
-    fn alloc(&self, align: usize, size: usize) -> *mut u8 {
-        let start = self.data.as_ptr() as usize;
-        let next = start + self.position.get();
-        let alloc = align_to(next, align);
-        let offset = alloc - start;
-        if offset + size > bump_arena_size() {
-            unreachable!("out of memory");
-        }
-        self.position.set(offset + size);
-        alloc as *mut u8
-    }
-}
-fn align_to(ptr: usize, align: usize) -> usize {
-    (ptr + (align - 1)) & !(align - 1)
-}
-
-// Invariant: buffer not-null and arena is-some are never true at the same
-// time. We did not use an enum to make this invalid behavior unrepresentable
-// because we can't use RefCell to borrow() the variants of the enum - only
-// Cell provides mutability without pulling in panic machinery - so it would
-// make the accessors a lot more awkward to write.
-struct ImportAlloc {
-    // When not-null, allocator should use this buffer/len pair at most once
-    // to satisfy allocations.
-    buffer: Cell<*mut u8>,
-    len: Cell<usize>,
-    // When not-empty, allocator should use this arena to satisfy allocations.
-    arena: Cell<Option<&'static BumpArena>>,
-}
-
-impl ImportAlloc {
-    fn new() -> Self {
-        ImportAlloc {
-            buffer: Cell::new(std::ptr::null_mut()),
-            len: Cell::new(0),
-            arena: Cell::new(None),
-        }
-    }
-
-    /// Expect at most one import allocation during execution of the provided closure.
-    /// Use the provided buffer to satisfy that import allocation. The user is responsible
-    /// for making sure allocated imports are not used beyond the lifetime of the buffer.
-    fn with_buffer<T>(&self, buffer: *mut u8, len: usize, f: impl FnOnce() -> T) -> T {
-        if self.arena.get().is_some() {
-            unreachable!("arena mode")
-        }
-        let prev = self.buffer.replace(buffer);
-        if !prev.is_null() {
-            unreachable!("overwrote another buffer")
-        }
-        self.len.set(len);
-        let r = f();
-        self.buffer.set(std::ptr::null_mut());
-        r
-    }
-
-    /// Permit many import allocations during execution of the provided closure.
-    /// Use the provided BumpArena to satisfry those allocations. The user is responsible
-    /// for making sure allocated imports are not used beyond the lifetime of the arena.
-    fn with_arena<T>(&self, arena: &BumpArena, f: impl FnOnce() -> T) -> T {
-        if !self.buffer.get().is_null() {
-            unreachable!("buffer mode")
-        }
-        let prev = self.arena.replace(Some(unsafe {
-            // Safety: Need to erase the lifetime to store in the arena cell.
-            std::mem::transmute::<&'_ BumpArena, &'static BumpArena>(arena)
-        }));
-        if prev.is_some() {
-            unreachable!("overwrote another arena")
-        }
-        let r = f();
-        self.arena.set(None);
-        r
-    }
-
-    /// To be used by cabi_import_realloc only!
-    fn alloc(&self, align: usize, size: usize) -> *mut u8 {
-        if let Some(arena) = self.arena.get() {
-            arena.alloc(align, size)
-        } else {
-            let buffer = self.buffer.get();
-            if buffer.is_null() {
-                unreachable!("buffer not provided, or already used")
-            }
-            let buffer = buffer as usize;
-            let alloc = align_to(buffer, align);
-            if alloc.checked_add(size).trapping_unwrap()
-                > buffer.checked_add(self.len.get()).trapping_unwrap()
-            {
-                unreachable!("out of memory")
->>>>>>> 6b332c99
             }
             _ => (),
         }
     }
-<<<<<<< HEAD
-=======
-}
-
-/// This allocator is only used for the `main` entrypoint.
-///
-/// The implementation here is a bump allocator into `State::long_lived_arena` which
-/// traps when it runs out of data. This means that the total size of
-/// arguments/env/etc coming into a component is bounded by the current 64k
-/// (ish) limit. That's just an implementation limit though which can be lifted
-/// by dynamically calling the main module's allocator as necessary for more data.
-#[no_mangle]
-pub unsafe extern "C" fn cabi_export_realloc(
-    old_ptr: *mut u8,
-    old_size: usize,
-    align: usize,
-    new_size: usize,
-) -> *mut u8 {
-    if !old_ptr.is_null() || old_size != 0 {
-        unreachable!();
-    }
-    let mut ret = null_mut::<u8>();
-    State::with_mut(|state| {
-        ret = state.long_lived_arena.alloc(align, new_size);
-        Ok(())
-    });
-    ret
-}
-
-/// Read command-line argument data.
-/// The size of the array should match that returned by `args_sizes_get`
-#[no_mangle]
-pub unsafe extern "C" fn args_get(mut argv: *mut *mut u8, mut argv_buf: *mut u8) -> Errno {
-    State::with(|state| {
-        if let Some(args) = state.args {
-            for arg in args {
-                // Copy the argument into `argv_buf` which must be sized
-                // appropriately by the caller.
-                ptr::copy_nonoverlapping(arg.ptr, argv_buf, arg.len);
-                *argv_buf.add(arg.len) = 0;
-
-                // Copy the argument pointer into the `argv` buf
-                *argv = argv_buf;
-
-                // Update our pointers past what's written to prepare for the
-                // next argument.
-                argv = argv.add(1);
-                argv_buf = argv_buf.add(arg.len + 1);
-            }
-        }
-        Ok(())
-    })
-}
-
-/// Return command-line argument data sizes.
-#[no_mangle]
-pub unsafe extern "C" fn args_sizes_get(argc: *mut Size, argv_buf_size: *mut Size) -> Errno {
-    State::with(|state| {
-        match state.args {
-            Some(args) => {
-                *argc = args.len();
-                // Add one to each length for the terminating nul byte added by
-                // the `args_get` function.
-                *argv_buf_size = args.iter().map(|s| s.len + 1).sum();
-            }
-            None => {
-                *argc = 0;
-                *argv_buf_size = 0;
-            }
-        }
-        Ok(())
-    })
-}
-
-/// Read environment variable data.
-/// The sizes of the buffers should match that returned by `environ_sizes_get`.
-#[no_mangle]
-pub unsafe extern "C" fn environ_get(environ: *mut *mut u8, environ_buf: *mut u8) -> Errno {
-    State::with(|state| {
-        let mut offsets = environ;
-        let mut buffer = environ_buf;
-        for var in state.get_environment() {
-            ptr::write(offsets, buffer);
-            offsets = offsets.add(1);
-
-            ptr::copy_nonoverlapping(var.key.ptr, buffer, var.key.len);
-            buffer = buffer.add(var.key.len);
-
-            ptr::write(buffer, b'=');
-            buffer = buffer.add(1);
->>>>>>> 6b332c99
 
     Err(anyhow!("unable to determine Wasm encoding"))
 }
 
-<<<<<<< HEAD
 pub fn componentize(module: &[u8]) -> Result<Vec<u8>> {
     let (module, exports) = retarget_imports_and_get_exports(ADAPTER_NAME, module)?;
 
     let (adapter, mut bindgen) = metadata::decode(SPIN_ADAPTER)?;
-=======
-/// Return environment variable data sizes.
-#[no_mangle]
-pub unsafe extern "C" fn environ_sizes_get(
-    environc: *mut Size,
-    environ_buf_size: *mut Size,
-) -> Errno {
-    if matches!(
-        get_allocation_state(),
-        AllocationState::StackAllocated | AllocationState::StateAllocated
-    ) {
-        State::with(|state| {
-            let vars = state.get_environment();
-            *environc = vars.len();
-            *environ_buf_size = {
-                let mut sum = 0;
-                for var in vars {
-                    sum += var.key.len + var.value.len + 2;
-                }
-                sum
-            };
->>>>>>> 6b332c99
 
     let allowed = exports
         .into_iter()
@@ -421,7 +59,6 @@
                 .iter()
                 .find_map(|(k, v)| (*k == &export).then_some(*v))
         })
-<<<<<<< HEAD
         .collect::<HashSet<&str>>();
 
     let world = bindgen
@@ -478,56 +115,6 @@
                         )
                     };
                     imports.import(&module, &field, IntoEntityType(import.ty));
-=======
-    } else {
-        *environc = 0;
-        *environ_buf_size = 0;
-        ERRNO_SUCCESS
-    }
-}
-
-/// Return the resolution of a clock.
-/// Implementations are required to provide a non-zero value for supported clocks. For unsupported clocks,
-/// return `errno::inval`.
-/// Note: This is similar to `clock_getres` in POSIX.
-#[no_mangle]
-pub extern "C" fn clock_res_get(id: Clockid, resolution: &mut Timestamp) -> Errno {
-    State::with(|state| {
-        match id {
-            CLOCKID_MONOTONIC => {
-                let res = monotonic_clock::resolution(state.instance_monotonic_clock());
-                *resolution = res;
-            }
-            CLOCKID_REALTIME => {
-                let res = wall_clock::resolution(state.instance_wall_clock());
-                *resolution = Timestamp::from(res.seconds)
-                    .checked_mul(1_000_000_000)
-                    .and_then(|ns| ns.checked_add(res.nanoseconds.into()))
-                    .ok_or(ERRNO_OVERFLOW)?;
-            }
-            _ => unreachable!(),
-        }
-        Ok(())
-    })
-}
-
-/// Return the time value of a clock.
-/// Note: This is similar to `clock_gettime` in POSIX.
-#[no_mangle]
-pub unsafe extern "C" fn clock_time_get(
-    id: Clockid,
-    _precision: Timestamp,
-    time: &mut Timestamp,
-) -> Errno {
-    if matches!(
-        get_allocation_state(),
-        AllocationState::StackAllocated | AllocationState::StateAllocated
-    ) {
-        State::with(|state| {
-            match id {
-                CLOCKID_MONOTONIC => {
-                    *time = monotonic_clock::now(state.instance_monotonic_clock());
->>>>>>> 6b332c99
                 }
                 result.section(&imports);
             }
@@ -583,7 +170,7 @@
         anyhow::{anyhow, Result},
         host::{
             self,
-            wasi::{Command, InputStream, OutputStream},
+            command::wasi::{Command, InputStream, OutputStream},
             WasiCtx,
         },
         spin_abi_conformance::{
@@ -664,52 +251,6 @@
 
         if report == expected {
             Ok(())
-<<<<<<< HEAD
-=======
-        }
-    })
-}
-
-/// Return a description of the given preopened file descriptor.
-#[no_mangle]
-pub unsafe extern "C" fn fd_prestat_get(fd: Fd, buf: *mut Prestat) -> Errno {
-    if matches!(
-        get_allocation_state(),
-        AllocationState::StackAllocated | AllocationState::StateAllocated
-    ) {
-        State::with(|state| {
-            if let Some(preopen) = state.get_preopen(fd) {
-                buf.write(Prestat {
-                    tag: 0,
-                    u: PrestatU {
-                        dir: PrestatDir {
-                            pr_name_len: preopen.path.len,
-                        },
-                    },
-                });
-
-                Ok(())
-            } else {
-                Err(ERRNO_BADF)
-            }
-        })
-    } else {
-        ERRNO_BADF
-    }
-}
-
-/// Return a description of the given preopened file descriptor.
-#[no_mangle]
-pub unsafe extern "C" fn fd_prestat_dir_name(fd: Fd, path: *mut u8, path_len: Size) -> Errno {
-    State::with(|state| {
-        if let Some(preopen) = state.get_preopen(fd) {
-            if preopen.path.len < path_len as usize {
-                Err(ERRNO_NAMETOOLONG)
-            } else {
-                ptr::copy_nonoverlapping(preopen.path.ptr, path, preopen.path.len);
-                Ok(())
-            }
->>>>>>> 6b332c99
         } else {
             Err(anyhow!("{report:#?}"))
         }
@@ -723,7 +264,7 @@
         let engine = Engine::new(&config)?;
 
         let mut linker = Linker::<WasiCtx>::new(&engine);
-        host::add_to_linker(&mut linker, |context| context)?;
+        host::command::add_to_linker(&mut linker, |context| context)?;
 
         let mut store = Store::new(&engine, WasiCtxBuilder::new().build());
 
@@ -775,55 +316,10 @@
         .await
     }
 
-<<<<<<< HEAD
     #[tokio::test]
     async fn go() -> Result<()> {
         run_spin(&fs::read(concat!(env!("OUT_DIR"), "/go_case.wasm")).await?).await
     }
-=======
-/// Write to a file descriptor.
-/// Note: This is similar to `writev` in POSIX.
-#[no_mangle]
-pub unsafe extern "C" fn fd_write(
-    fd: Fd,
-    mut iovs_ptr: *const Ciovec,
-    mut iovs_len: usize,
-    nwritten: *mut Size,
-) -> Errno {
-    if matches!(
-        get_allocation_state(),
-        AllocationState::StackAllocated | AllocationState::StateAllocated
-    ) {
-        // Advance to the first non-empty buffer.
-        while iovs_len != 0 && (*iovs_ptr).buf_len == 0 {
-            iovs_ptr = iovs_ptr.add(1);
-            iovs_len -= 1;
-        }
-        if iovs_len == 0 {
-            *nwritten = 0;
-            return ERRNO_SUCCESS;
-        }
-
-        let ptr = (*iovs_ptr).buf;
-        let len = (*iovs_ptr).buf_len;
-        let bytes = slice::from_raw_parts(ptr, len);
-
-        State::with(|state| match state.get(fd)? {
-            Descriptor::Streams(streams) => {
-                let wasi_stream = streams.get_write_stream()?;
-                let bytes = streams::write(wasi_stream, bytes).map_err(|_| ERRNO_IO)?;
-
-                // If this is a file, keep the current-position pointer up to date.
-                if let StreamType::File(file) = &streams.type_ {
-                    // But don't update if we're in append mode. Strictly speaking,
-                    // we should set the position to the new end of the file, but
-                    // we don't have an API to do that atomically.
-                    if !file.append {
-                        file.position
-                            .set(file.position.get() + filesystem::Filesize::from(bytes));
-                    }
-                }
->>>>>>> 6b332c99
 
     #[tokio::test]
     async fn rust_command() -> Result<()> {
@@ -834,850 +330,6 @@
             ))
             .await?,
         )
-<<<<<<< HEAD
         .await
-=======
-    })
-}
-
-/// Terminate the process normally. An exit code of 0 indicates successful
-/// termination of the program. The meanings of other values is dependent on
-/// the environment.
-#[no_mangle]
-pub unsafe extern "C" fn proc_exit(rval: Exitcode) -> ! {
-    let status = if rval == 0 { Ok(()) } else { Err(()) };
-    exit::exit(status); // does not return
-    unreachable!("host exit implementation didn't exit!") // actually unreachable
-}
-
-/// Send a signal to the process of the calling thread.
-/// Note: This is similar to `raise` in POSIX.
-#[no_mangle]
-pub unsafe extern "C" fn proc_raise(sig: Signal) -> Errno {
-    unreachable!()
-}
-
-/// Temporarily yield execution of the calling thread.
-/// Note: This is similar to `sched_yield` in POSIX.
-#[no_mangle]
-pub unsafe extern "C" fn sched_yield() -> Errno {
-    // TODO: This is not yet covered in Preview2.
-
-    ERRNO_SUCCESS
-}
-
-/// Write high-quality random data into a buffer.
-/// This function blocks when the implementation is unable to immediately
-/// provide sufficient high-quality random data.
-/// This function may execute slowly, so when large mounts of random data are
-/// required, it's advisable to use this function to seed a pseudo-random
-/// number generator, rather than to provide the random data directly.
-#[no_mangle]
-pub unsafe extern "C" fn random_get(buf: *mut u8, buf_len: Size) -> Errno {
-    if matches!(
-        get_allocation_state(),
-        AllocationState::StackAllocated | AllocationState::StateAllocated
-    ) {
-        State::with(|state| {
-            assert_eq!(buf_len as u32 as Size, buf_len);
-            let result = state
-                .import_alloc
-                .with_buffer(buf, buf_len, || random::get_random_bytes(buf_len as u64));
-            assert_eq!(result.as_ptr(), buf);
-
-            // The returned buffer's memory was allocated in `buf`, so don't separately
-            // free it.
-            forget(result);
-
-            Ok(())
-        })
-    } else {
-        ERRNO_SUCCESS
-    }
-}
-
-/// Accept a new incoming connection.
-/// Note: This is similar to `accept` in POSIX.
-#[no_mangle]
-pub unsafe extern "C" fn sock_accept(fd: Fd, flags: Fdflags, connection: *mut Fd) -> Errno {
-    unreachable!()
-}
-
-/// Receive a message from a socket.
-/// Note: This is similar to `recv` in POSIX, though it also supports reading
-/// the data into multiple buffers in the manner of `readv`.
-#[no_mangle]
-pub unsafe extern "C" fn sock_recv(
-    fd: Fd,
-    ri_data_ptr: *const Iovec,
-    ri_data_len: usize,
-    ri_flags: Riflags,
-    ro_datalen: *mut Size,
-    ro_flags: *mut Roflags,
-) -> Errno {
-    unreachable!()
-}
-
-/// Send a message on a socket.
-/// Note: This is similar to `send` in POSIX, though it also supports writing
-/// the data from multiple buffers in the manner of `writev`.
-#[no_mangle]
-pub unsafe extern "C" fn sock_send(
-    fd: Fd,
-    si_data_ptr: *const Ciovec,
-    si_data_len: usize,
-    si_flags: Siflags,
-    so_datalen: *mut Size,
-) -> Errno {
-    unreachable!()
-}
-
-/// Shut down socket send and receive channels.
-/// Note: This is similar to `shutdown` in POSIX.
-#[no_mangle]
-pub unsafe extern "C" fn sock_shutdown(fd: Fd, how: Sdflags) -> Errno {
-    unreachable!()
-}
-
-fn datetime_to_timestamp(datetime: filesystem::Datetime) -> Timestamp {
-    u64::from(datetime.nanoseconds).saturating_add(datetime.seconds.saturating_mul(1_000_000_000))
-}
-
-fn at_flags_from_lookupflags(flags: Lookupflags) -> filesystem::PathFlags {
-    if flags & LOOKUPFLAGS_SYMLINK_FOLLOW == LOOKUPFLAGS_SYMLINK_FOLLOW {
-        filesystem::PathFlags::SYMLINK_FOLLOW
-    } else {
-        filesystem::PathFlags::empty()
-    }
-}
-
-fn o_flags_from_oflags(flags: Oflags) -> filesystem::OpenFlags {
-    let mut o_flags = filesystem::OpenFlags::empty();
-    if flags & OFLAGS_CREAT == OFLAGS_CREAT {
-        o_flags |= filesystem::OpenFlags::CREATE;
-    }
-    if flags & OFLAGS_DIRECTORY == OFLAGS_DIRECTORY {
-        o_flags |= filesystem::OpenFlags::DIRECTORY;
-    }
-    if flags & OFLAGS_EXCL == OFLAGS_EXCL {
-        o_flags |= filesystem::OpenFlags::EXCLUSIVE;
-    }
-    if flags & OFLAGS_TRUNC == OFLAGS_TRUNC {
-        o_flags |= filesystem::OpenFlags::TRUNCATE;
-    }
-    o_flags
-}
-
-fn descriptor_flags_from_flags(rights: Rights, fdflags: Fdflags) -> filesystem::DescriptorFlags {
-    let mut flags = filesystem::DescriptorFlags::empty();
-    if rights & wasi::RIGHTS_FD_READ == wasi::RIGHTS_FD_READ {
-        flags |= filesystem::DescriptorFlags::READ;
-    }
-    if rights & wasi::RIGHTS_FD_WRITE == wasi::RIGHTS_FD_WRITE {
-        flags |= filesystem::DescriptorFlags::WRITE;
-    }
-    if fdflags & wasi::FDFLAGS_SYNC == wasi::FDFLAGS_SYNC {
-        flags |= filesystem::DescriptorFlags::FILE_INTEGRITY_SYNC;
-    }
-    if fdflags & wasi::FDFLAGS_DSYNC == wasi::FDFLAGS_DSYNC {
-        flags |= filesystem::DescriptorFlags::DATA_INTEGRITY_SYNC;
-    }
-    if fdflags & wasi::FDFLAGS_RSYNC == wasi::FDFLAGS_RSYNC {
-        flags |= filesystem::DescriptorFlags::REQUESTED_WRITE_SYNC;
-    }
-    if fdflags & wasi::FDFLAGS_NONBLOCK == wasi::FDFLAGS_NONBLOCK {
-        flags |= filesystem::DescriptorFlags::NON_BLOCKING;
-    }
-    flags
-}
-
-impl From<filesystem::ErrorCode> for Errno {
-    #[inline(never)] // Disable inlining as this is bulky and relatively cold.
-    fn from(err: filesystem::ErrorCode) -> Errno {
-        match err {
-            // Use a black box to prevent the optimizer from generating a
-            // lookup table, which would require a static initializer.
-            filesystem::ErrorCode::Access => black_box(ERRNO_ACCES),
-            filesystem::ErrorCode::WouldBlock => ERRNO_AGAIN,
-            filesystem::ErrorCode::Already => ERRNO_ALREADY,
-            filesystem::ErrorCode::BadDescriptor => ERRNO_BADF,
-            filesystem::ErrorCode::Busy => ERRNO_BUSY,
-            filesystem::ErrorCode::Deadlock => ERRNO_DEADLK,
-            filesystem::ErrorCode::Quota => ERRNO_DQUOT,
-            filesystem::ErrorCode::Exist => ERRNO_EXIST,
-            filesystem::ErrorCode::FileTooLarge => ERRNO_FBIG,
-            filesystem::ErrorCode::IllegalByteSequence => ERRNO_ILSEQ,
-            filesystem::ErrorCode::InProgress => ERRNO_INPROGRESS,
-            filesystem::ErrorCode::Interrupted => ERRNO_INTR,
-            filesystem::ErrorCode::Invalid => ERRNO_INVAL,
-            filesystem::ErrorCode::Io => ERRNO_IO,
-            filesystem::ErrorCode::IsDirectory => ERRNO_ISDIR,
-            filesystem::ErrorCode::Loop => ERRNO_LOOP,
-            filesystem::ErrorCode::TooManyLinks => ERRNO_MLINK,
-            filesystem::ErrorCode::MessageSize => ERRNO_MSGSIZE,
-            filesystem::ErrorCode::NameTooLong => ERRNO_NAMETOOLONG,
-            filesystem::ErrorCode::NoDevice => ERRNO_NODEV,
-            filesystem::ErrorCode::NoEntry => ERRNO_NOENT,
-            filesystem::ErrorCode::NoLock => ERRNO_NOLCK,
-            filesystem::ErrorCode::InsufficientMemory => ERRNO_NOMEM,
-            filesystem::ErrorCode::InsufficientSpace => ERRNO_NOSPC,
-            filesystem::ErrorCode::Unsupported => ERRNO_NOTSUP,
-            filesystem::ErrorCode::NotDirectory => ERRNO_NOTDIR,
-            filesystem::ErrorCode::NotEmpty => ERRNO_NOTEMPTY,
-            filesystem::ErrorCode::NotRecoverable => ERRNO_NOTRECOVERABLE,
-            filesystem::ErrorCode::NoTty => ERRNO_NOTTY,
-            filesystem::ErrorCode::NoSuchDevice => ERRNO_NXIO,
-            filesystem::ErrorCode::Overflow => ERRNO_OVERFLOW,
-            filesystem::ErrorCode::NotPermitted => ERRNO_PERM,
-            filesystem::ErrorCode::Pipe => ERRNO_PIPE,
-            filesystem::ErrorCode::ReadOnly => ERRNO_ROFS,
-            filesystem::ErrorCode::InvalidSeek => ERRNO_SPIPE,
-            filesystem::ErrorCode::TextFileBusy => ERRNO_TXTBSY,
-            filesystem::ErrorCode::CrossDevice => ERRNO_XDEV,
-        }
-    }
-}
-
-impl From<filesystem::DescriptorType> for wasi::Filetype {
-    fn from(ty: filesystem::DescriptorType) -> wasi::Filetype {
-        match ty {
-            filesystem::DescriptorType::RegularFile => FILETYPE_REGULAR_FILE,
-            filesystem::DescriptorType::Directory => FILETYPE_DIRECTORY,
-            filesystem::DescriptorType::BlockDevice => FILETYPE_BLOCK_DEVICE,
-            filesystem::DescriptorType::CharacterDevice => FILETYPE_CHARACTER_DEVICE,
-            // preview1 never had a FIFO code.
-            filesystem::DescriptorType::Fifo => FILETYPE_UNKNOWN,
-            // TODO: Add a way to disginguish between FILETYPE_SOCKET_STREAM and
-            // FILETYPE_SOCKET_DGRAM.
-            filesystem::DescriptorType::Socket => unreachable!(),
-            filesystem::DescriptorType::SymbolicLink => FILETYPE_SYMBOLIC_LINK,
-            filesystem::DescriptorType::Unknown => FILETYPE_UNKNOWN,
-        }
-    }
-}
-
-#[repr(C)]
-enum Descriptor {
-    /// A closed descriptor, holding a reference to the previous closed
-    /// descriptor to support reusing them.
-    Closed(Option<Fd>),
-
-    /// Input and/or output wasi-streams, along with stream metadata.
-    Streams(Streams),
-
-    /// Writes to `fd_write` will go to the `wasi-stderr` API.
-    Stderr,
-}
-
-/// Input and/or output wasi-streams, along with a stream type that
-/// identifies what kind of stream they are and possibly supporting
-/// type-specific operations like seeking.
-struct Streams {
-    /// The output stream, if present.
-    input: Cell<Option<InputStream>>,
-
-    /// The input stream, if present.
-    output: Cell<Option<OutputStream>>,
-
-    /// Information about the source of the stream.
-    type_: StreamType,
-}
-
-impl Streams {
-    /// Return the input stream, initializing it on the fly if needed.
-    fn get_read_stream(&self) -> Result<InputStream, Errno> {
-        match &self.input.get() {
-            Some(wasi_stream) => Ok(*wasi_stream),
-            None => match &self.type_ {
-                // For files, we may have adjusted the position for seeking, so
-                // create a new stream.
-                StreamType::File(file) => {
-                    let input = filesystem::read_via_stream(file.fd, file.position.get());
-                    self.input.set(Some(input));
-                    Ok(input)
-                }
-                _ => Err(ERRNO_BADF),
-            },
-        }
-    }
-
-    /// Return the output stream, initializing it on the fly if needed.
-    fn get_write_stream(&self) -> Result<OutputStream, Errno> {
-        match &self.output.get() {
-            Some(wasi_stream) => Ok(*wasi_stream),
-            None => match &self.type_ {
-                // For files, we may have adjusted the position for seeking, so
-                // create a new stream.
-                StreamType::File(file) => {
-                    let output = if file.append {
-                        filesystem::append_via_stream(file.fd)
-                    } else {
-                        filesystem::write_via_stream(file.fd, file.position.get())
-                    };
-                    self.output.set(Some(output));
-                    Ok(output)
-                }
-                _ => Err(ERRNO_BADF),
-            },
-        }
-    }
-}
-
-#[allow(dead_code)] // until Socket is implemented
-enum StreamType {
-    /// It's a valid stream but we don't know where it comes from.
-    Unknown,
-
-    /// A stdin source containing no bytes.
-    EmptyStdin,
-
-    /// Streaming data with a file.
-    File(File),
-
-    /// Streaming data with a socket connection.
-    Socket(tcp::TcpSocket),
-}
-
-impl Drop for Descriptor {
-    fn drop(&mut self) {
-        match self {
-            Descriptor::Streams(stream) => {
-                if let Some(input) = stream.input.get() {
-                    streams::drop_input_stream(input);
-                }
-                if let Some(output) = stream.output.get() {
-                    streams::drop_output_stream(output);
-                }
-                match &stream.type_ {
-                    StreamType::File(file) => filesystem::drop_descriptor(file.fd),
-                    StreamType::Socket(_) => unreachable!(),
-                    StreamType::EmptyStdin | StreamType::Unknown => {}
-                }
-            }
-            Descriptor::Stderr => {}
-            Descriptor::Closed(_) => {}
-        }
-    }
-}
-
-#[repr(C)]
-struct File {
-    /// The handle to the preview2 descriptor that this file is referencing.
-    fd: filesystem::Descriptor,
-
-    /// The current-position pointer.
-    position: Cell<filesystem::Filesize>,
-
-    /// In append mode, all writes append to the file.
-    append: bool,
-}
-
-const PAGE_SIZE: usize = 65536;
-
-/// The maximum path length. WASI doesn't explicitly guarantee this, but all
-/// popular OS's have a `PATH_MAX` of at most 4096, so that's enough for this
-/// polyfill.
-const PATH_MAX: usize = 4096;
-
-const MAX_DESCRIPTORS: usize = 128;
-
-/// Maximum number of bytes to cache for a `wasi::Dirent` plus its path name.
-const DIRENT_CACHE: usize = 256;
-
-/// A canary value to detect memory corruption within `State`.
-const MAGIC: u32 = u32::from_le_bytes(*b"ugh!");
-
-#[repr(C)] // used for now to keep magic1 and magic2 at the start and end
-struct State {
-    /// A canary constant value located at the beginning of this structure to
-    /// try to catch memory corruption coming from the bottom.
-    magic1: u32,
-
-    /// Used to coordinate allocations of `cabi_import_realloc`
-    import_alloc: ImportAlloc,
-
-    /// Storage of mapping from preview1 file descriptors to preview2 file
-    /// descriptors.
-    ndescriptors: Cell<u16>,
-    descriptors: UnsafeCell<MaybeUninit<[Descriptor; MAX_DESCRIPTORS]>>,
-
-    /// Points to the head of a free-list of closed file descriptors.
-    closed: Option<Fd>,
-
-    /// Auxiliary storage to handle the `path_readlink` function.
-    path_buf: UnsafeCell<MaybeUninit<[u8; PATH_MAX]>>,
-
-    /// Long-lived bump allocated memory arena.
-    ///
-    /// This is used for the cabi_export_realloc to allocate data passed to the
-    /// `main` entrypoint. Allocations in this arena are safe to use for
-    /// the lifetime of the State struct. It may also be used for import allocations
-    /// which need to be long-lived, by using `import_alloc.with_arena`.
-    long_lived_arena: BumpArena,
-
-    /// Arguments passed to the `main` entrypoint
-    args: Option<&'static [WasmStr]>,
-
-    /// Environment variables. Initialized lazily. Access with `State::get_environment`
-    /// to take care of initialization.
-    env_vars: Cell<Option<&'static [StrTuple]>>,
-
-    /// Preopened directories passed along with `main` args. Access with
-    /// `State::get_preopens` to take care of initialization.
-    arg_preopens: Cell<Option<&'static [Preopen]>>,
-
-    /// Preopened directories. Initialized lazily. Access with `State::get_preopens`
-    /// to take care of initialization.
-    env_preopens: Cell<Option<&'static [Preopen]>>,
-
-    /// Cache for the `fd_readdir` call for a final `wasi::Dirent` plus path
-    /// name that didn't fit into the caller's buffer.
-    dirent_cache: DirentCache,
-
-    /// The clock handle for `CLOCKID_MONOTONIC`.
-    instance_monotonic_clock: Cell<Option<Fd>>,
-
-    /// The clock handle for `CLOCKID_REALTIME`.
-    instance_wall_clock: Cell<Option<Fd>>,
-
-    /// The string `..` for use by the directory iterator.
-    dotdot: [UnsafeCell<u8>; 2],
-
-    /// Another canary constant located at the end of the structure to catch
-    /// memory corruption coming from the bottom.
-    magic2: u32,
-}
-
-struct DirentCache {
-    stream: Cell<Option<DirectoryEntryStream>>,
-    for_fd: Cell<wasi::Fd>,
-    cookie: Cell<wasi::Dircookie>,
-    cached_dirent: Cell<wasi::Dirent>,
-    path_data: UnsafeCell<MaybeUninit<[u8; DIRENT_CACHE]>>,
-}
-
-struct DirectoryEntryStream(filesystem::DirectoryEntryStream);
-
-impl Drop for DirectoryEntryStream {
-    fn drop(&mut self) {
-        filesystem::drop_directory_entry_stream(self.0);
-    }
-}
-
-#[repr(C)]
-pub struct WasmStr {
-    ptr: *const u8,
-    len: usize,
-}
-
-#[repr(C)]
-pub struct StrTuple {
-    key: WasmStr,
-    value: WasmStr,
-}
-
-#[derive(Copy, Clone)]
-#[repr(C)]
-pub struct StrTupleList {
-    base: *const StrTuple,
-    len: usize,
-}
-
-#[repr(C)]
-pub struct Preopen {
-    descriptor: u32,
-    path: WasmStr,
-}
-
-#[repr(C)]
-pub struct PreopenList {
-    base: *const Preopen,
-    len: usize,
-}
-
-const fn bump_arena_size() -> usize {
-    // The total size of the struct should be a page, so start there
-    let mut start = PAGE_SIZE;
-
-    // Remove the big chunks of the struct, the `path_buf` and `descriptors`
-    // fields.
-    start -= PATH_MAX;
-    start -= size_of::<Descriptor>() * MAX_DESCRIPTORS;
-    start -= size_of::<DirentCache>();
-
-    // Remove miscellaneous metadata also stored in state.
-    start -= 25 * size_of::<usize>();
-
-    // Everything else is the `command_data` allocation.
-    start
-}
-
-// Statically assert that the `State` structure is the size of a wasm page. This
-// mostly guarantees that it's not larger than one page which is relied upon
-// below.
-const _: () = {
-    let _size_assert: [(); PAGE_SIZE] = [(); size_of::<RefCell<State>>()];
-};
-
-#[allow(unused)]
-#[repr(i32)]
-enum AllocationState {
-    StackUnallocated,
-    StackAllocating,
-    StackAllocated,
-    StateAllocating,
-    StateAllocated,
-}
-
-#[allow(improper_ctypes)]
-extern "C" {
-    fn get_state_ptr() -> *const RefCell<State>;
-    fn set_state_ptr(state: *const RefCell<State>);
-    fn get_allocation_state() -> AllocationState;
-    fn set_allocation_state(state: AllocationState);
-}
-
-impl State {
-    fn with(f: impl FnOnce(&State) -> Result<(), Errno>) -> Errno {
-        let ptr = State::ptr();
-        let ptr = ptr.try_borrow().unwrap_or_else(|_| unreachable!());
-        assert_eq!(ptr.magic1, MAGIC);
-        assert_eq!(ptr.magic2, MAGIC);
-        let ret = f(&*ptr);
-        match ret {
-            Ok(()) => ERRNO_SUCCESS,
-            Err(err) => err,
-        }
-    }
-
-    fn with_mut(f: impl FnOnce(&mut State) -> Result<(), Errno>) -> Errno {
-        let ptr = State::ptr();
-        let mut ptr = ptr.try_borrow_mut().unwrap_or_else(|_| unreachable!());
-        assert_eq!(ptr.magic1, MAGIC);
-        assert_eq!(ptr.magic2, MAGIC);
-        let ret = f(&mut *ptr);
-        match ret {
-            Ok(()) => ERRNO_SUCCESS,
-            Err(err) => err,
-        }
-    }
-
-    fn ptr() -> &'static RefCell<State> {
-        unsafe {
-            let mut ptr = get_state_ptr();
-            if ptr.is_null() {
-                ptr = State::new();
-                set_state_ptr(ptr);
-            }
-            &*ptr
-        }
-    }
-
-    #[cold]
-    fn new() -> &'static RefCell<State> {
-        #[link(wasm_import_module = "__main_module__")]
-        extern "C" {
-            fn cabi_realloc(
-                old_ptr: *mut u8,
-                old_len: usize,
-                align: usize,
-                new_len: usize,
-            ) -> *mut u8;
-        }
-
-        assert!(matches!(
-            unsafe { get_allocation_state() },
-            AllocationState::StackAllocated
-        ));
-
-        unsafe { set_allocation_state(AllocationState::StateAllocating) };
-
-        let ret = unsafe {
-            cabi_realloc(
-                ptr::null_mut(),
-                0,
-                mem::align_of::<RefCell<State>>(),
-                mem::size_of::<RefCell<State>>(),
-            ) as *mut RefCell<State>
-        };
-
-        unsafe { set_allocation_state(AllocationState::StateAllocated) };
-
-        let ret = unsafe {
-            ret.write(RefCell::new(State {
-                magic1: MAGIC,
-                magic2: MAGIC,
-                import_alloc: ImportAlloc::new(),
-                closed: None,
-                ndescriptors: Cell::new(0),
-                descriptors: UnsafeCell::new(MaybeUninit::uninit()),
-                path_buf: UnsafeCell::new(MaybeUninit::uninit()),
-                long_lived_arena: BumpArena::new(),
-                args: None,
-                env_vars: Cell::new(None),
-                arg_preopens: Cell::new(None),
-                env_preopens: Cell::new(None),
-                dirent_cache: DirentCache {
-                    stream: Cell::new(None),
-                    for_fd: Cell::new(0),
-                    cookie: Cell::new(wasi::DIRCOOKIE_START),
-                    cached_dirent: Cell::new(wasi::Dirent {
-                        d_next: 0,
-                        d_ino: 0,
-                        d_type: FILETYPE_UNKNOWN,
-                        d_namlen: 0,
-                    }),
-                    path_data: UnsafeCell::new(MaybeUninit::uninit()),
-                },
-                instance_monotonic_clock: Cell::new(None),
-                instance_wall_clock: Cell::new(None),
-                dotdot: [UnsafeCell::new(b'.'), UnsafeCell::new(b'.')],
-            }));
-            &*ret
-        };
-        ret.try_borrow_mut()
-            .unwrap_or_else(|_| unreachable!())
-            .init();
-        ret
-    }
-
-    fn init(&mut self) {
-        // Set up a default stdin. This will be overridden when `main`
-        // is called.
-        self.push_desc(Descriptor::Streams(Streams {
-            input: Cell::new(None),
-            output: Cell::new(None),
-            type_: StreamType::Unknown,
-        }))
-        .trapping_unwrap();
-        // Set up a default stdout, writing to the stderr device. This will
-        // be overridden when `main` is called.
-        self.push_desc(Descriptor::Stderr).trapping_unwrap();
-        // Set up a default stderr.
-        self.push_desc(Descriptor::Stderr).trapping_unwrap();
-    }
-
-    fn push_desc(&self, desc: Descriptor) -> Result<Fd, Errno> {
-        unsafe {
-            let descriptors = (*self.descriptors.get()).as_mut_ptr();
-            let ndescriptors = usize::try_from(self.ndescriptors.get()).trapping_unwrap();
-            if ndescriptors >= (*descriptors).len() {
-                return Err(ERRNO_NOMEM);
-            }
-            ptr::addr_of_mut!((*descriptors)[ndescriptors]).write(desc);
-            self.ndescriptors
-                .set(u16::try_from(ndescriptors + 1).trapping_unwrap());
-            Ok(Fd::from(u32::try_from(ndescriptors).trapping_unwrap()))
-        }
-    }
-
-    fn descriptors(&self) -> &[Descriptor] {
-        unsafe {
-            slice::from_raw_parts(
-                (*self.descriptors.get()).as_ptr().cast(),
-                usize::try_from(self.ndescriptors.get()).trapping_unwrap(),
-            )
-        }
-    }
-
-    fn descriptors_mut(&mut self) -> &mut [Descriptor] {
-        unsafe {
-            slice::from_raw_parts_mut(
-                (*self.descriptors.get()).as_mut_ptr().cast(),
-                usize::try_from(self.ndescriptors.get()).trapping_unwrap(),
-            )
-        }
-    }
-
-    fn get(&self, fd: Fd) -> Result<&Descriptor, Errno> {
-        self.descriptors()
-            .get(usize::try_from(fd).trapping_unwrap())
-            .ok_or(ERRNO_BADF)
-    }
-
-    fn get_mut(&mut self, fd: Fd) -> Result<&mut Descriptor, Errno> {
-        self.descriptors_mut()
-            .get_mut(usize::try_from(fd).trapping_unwrap())
-            .ok_or(ERRNO_BADF)
-    }
-
-    fn get_stream_with_error(&self, fd: Fd, error: Errno) -> Result<&Streams, Errno> {
-        match self.get(fd)? {
-            Descriptor::Streams(streams) => Ok(streams),
-            Descriptor::Closed(_) => Err(ERRNO_BADF),
-            _ => Err(error),
-        }
-    }
-
-    fn get_file_with_error(&self, fd: Fd, error: Errno) -> Result<&File, Errno> {
-        match self.get(fd)? {
-            Descriptor::Streams(Streams {
-                type_: StreamType::File(file),
-                ..
-            }) => Ok(file),
-            Descriptor::Closed(_) => Err(ERRNO_BADF),
-            _ => Err(error),
-        }
-    }
-
-    #[allow(dead_code)] // until Socket is implemented
-    fn get_socket(&self, fd: Fd) -> Result<tcp::TcpSocket, Errno> {
-        match self.get(fd)? {
-            Descriptor::Streams(Streams {
-                type_: StreamType::Socket(socket),
-                ..
-            }) => Ok(*socket),
-            Descriptor::Closed(_) => Err(ERRNO_BADF),
-            _ => Err(ERRNO_INVAL),
-        }
-    }
-
-    fn get_file(&self, fd: Fd) -> Result<&File, Errno> {
-        self.get_file_with_error(fd, ERRNO_INVAL)
-    }
-
-    fn get_dir(&self, fd: Fd) -> Result<&File, Errno> {
-        self.get_file_with_error(fd, ERRNO_NOTDIR)
-    }
-
-    fn get_seekable_file(&self, fd: Fd) -> Result<&File, Errno> {
-        self.get_file_with_error(fd, ERRNO_SPIPE)
-    }
-
-    fn get_seekable_stream(&self, fd: Fd) -> Result<&Streams, Errno> {
-        self.get_stream_with_error(fd, ERRNO_SPIPE)
-    }
-
-    fn get_read_stream(&self, fd: Fd) -> Result<InputStream, Errno> {
-        match self.get(fd)? {
-            Descriptor::Streams(streams) => streams.get_read_stream(),
-            Descriptor::Closed(_) | Descriptor::Stderr => Err(ERRNO_BADF),
-        }
-    }
-
-    fn get_write_stream(&self, fd: Fd) -> Result<OutputStream, Errno> {
-        match self.get(fd)? {
-            Descriptor::Streams(streams) => streams.get_write_stream(),
-            Descriptor::Closed(_) | Descriptor::Stderr => Err(ERRNO_BADF),
-        }
-    }
-
-    /// Return a handle to the default wall clock, creating one if we
-    /// don't already have one.
-    fn instance_wall_clock(&self) -> Fd {
-        match self.instance_wall_clock.get() {
-            Some(fd) => fd,
-            None => self.init_instance_wall_clock(),
-        }
-    }
-
-    fn init_instance_wall_clock(&self) -> Fd {
-        let clock = instance_wall_clock::instance_wall_clock();
-        self.instance_wall_clock.set(Some(clock));
-        clock
-    }
-
-    /// Return a handle to the default monotonic clock, creating one if we
-    /// don't already have one.
-    fn instance_monotonic_clock(&self) -> Fd {
-        match self.instance_monotonic_clock.get() {
-            Some(fd) => fd,
-            None => self.init_instance_monotonic_clock(),
-        }
-    }
-
-    fn init_instance_monotonic_clock(&self) -> Fd {
-        let clock = instance_monotonic_clock::instance_monotonic_clock();
-        self.instance_monotonic_clock.set(Some(clock));
-        clock
-    }
-
-    fn get_environment(&self) -> &[StrTuple] {
-        if self.env_vars.get().is_none() {
-            #[link(wasm_import_module = "environment")]
-            extern "C" {
-                #[link_name = "get-environment"]
-                fn get_environment_import(rval: *mut StrTupleList);
-            }
-            let mut list = StrTupleList {
-                base: std::ptr::null(),
-                len: 0,
-            };
-            self.import_alloc
-                .with_arena(&self.long_lived_arena, || unsafe {
-                    get_environment_import(&mut list as *mut _)
-                });
-            self.env_vars.set(Some(unsafe {
-                /* allocation comes from long lived arena, so it is safe to
-                 * cast this to a &'static slice: */
-                std::slice::from_raw_parts(list.base, list.len)
-            }));
-        }
-        self.env_vars.get().trapping_unwrap()
-    }
-
-    fn get_preopens(&self) -> (Option<&[Preopen]>, &[Preopen]) {
-        // Lazily initialize `env_preopens`.
-        if self.env_preopens.get().is_none() {
-            #[link(wasm_import_module = "environment-preopens")]
-            extern "C" {
-                #[link_name = "preopens"]
-                fn get_preopens_import(rval: *mut PreopenList);
-            }
-            let mut list = PreopenList {
-                base: std::ptr::null(),
-                len: 0,
-            };
-            self.import_alloc
-                .with_arena(&self.long_lived_arena, || unsafe {
-                    get_preopens_import(&mut list as *mut _)
-                });
-            let preopens: &'static [Preopen] = unsafe {
-                // allocation comes from long lived arena, so it is safe to
-                // cast this to a &'static slice:
-                std::slice::from_raw_parts(list.base, list.len)
-            };
-            self.process_preopens(preopens);
-            self.env_preopens.set(Some(preopens));
-        }
-
-        let arg_preopens = self.arg_preopens.get();
-        let env_preopens = self.env_preopens.get().trapping_unwrap();
-        (arg_preopens, env_preopens)
-    }
-
-    fn get_preopen(&self, fd: Fd) -> Option<&Preopen> {
-        // Lazily initialize the preopens and obtain the two slices.
-        let (arg_preopens, env_preopens) = self.get_preopens();
-
-        // Subtract 3 or the stdio indices to compute the preopen index.
-        let mut index = fd.checked_sub(3)? as usize;
-
-        // Index into the conceptually concatenated preopen slices.
-        if let Some(arg_preopens) = arg_preopens {
-            if let Some(preopen) = arg_preopens.get(index) {
-                return Some(preopen);
-            }
-            index -= arg_preopens.len();
-        }
-        env_preopens.get(index)
-    }
-
-    fn process_preopens(&self, preopens: &[Preopen]) {
-        for preopen in preopens {
-            // Expectation is that the descriptor index is initialized with
-            // stdio (0,1,2) and no others, so that preopens are 3..
-            self.push_desc(Descriptor::Streams(Streams {
-                input: Cell::new(None),
-                output: Cell::new(None),
-                type_: StreamType::File(File {
-                    fd: preopen.descriptor,
-                    position: Cell::new(0),
-                    append: false,
-                }),
-            }))
-            .trapping_unwrap();
-        }
->>>>>>> 6b332c99
     }
 }